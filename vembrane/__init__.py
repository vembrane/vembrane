--- conflicted
+++ resolved
@@ -4,15 +4,9 @@
 import ast
 import math
 import re
-<<<<<<< HEAD
+import sys
 from collections import defaultdict
 from functools import lru_cache
-=======
-import sys
-
-import yaml
-
->>>>>>> 58e71f04
 from itertools import chain
 from sys import stderr
 from typing import Iterator, List, Dict, Any

__version__ = "0.1.0"

# import stuff we want to be available in eval by default:
import argparse
import math
import re
from inspect import getmembers, isbuiltin
from typing import Iterator

from pysam import VariantFile, VariantRecord

<<<<<<< HEAD
# import stuff we want to be available in eval by default:
import re
import argparse
from math import log, log2, log10, log1p

=======
>>>>>>> c7523231
globals_whitelist = {
    **{
        "__builtins__": None,
        "__builtin__": None,
        "__file__": None,
        "__name__": None,
        "__doc__": None,
        "__package__": None,
    },
<<<<<<< HEAD
    **{
        mod.__name__: mod
        for mod in [
            any,
            all,
            min,
            max,
            re,
            log,
            log2,
            log10,
            log1p,
            list,
            dict,
            zip,
        ]
    },
=======
    **{mod.__name__: mod for mod in [any, all, min, max, re, list, dict, zip]},
    **dict(getmembers(math, predicate=isbuiltin)),
>>>>>>> c7523231
}


def filter_vcf(
    vcf: VariantFile, expression: str, vcf_info_field: str = "ANN"
) -> Iterator[VariantRecord]:
    header = vcf.header

    env = dict()

    for name in header.info:
        env[name] = None

    annotation_keys = []
    info_field_found = False
    for rec in header.records:
        if rec.get("ID") == vcf_info_field:
            annotation_keys = list(
                map(str.strip, rec.get("Description").split("'")[1].split("|"))
            )
            info_field_found = True
            break

    if not info_field_found:
        raise ValueError(
            f'VCF info field "{vcf_info_field}" not found in header'
        )

    for record in vcf:
        for key in record.info:
            env[key] = record.info[key]
        ann = env.get(vcf_info_field, [])
        env["ANNO"] = dict(
            zip(
                annotation_keys,
                zip(*(list(map(str.strip, a.split("|"))) for a in ann)),
            )
        )
        if eval(expression, globals_whitelist, env):
            yield record


def main():
    parser = argparse.ArgumentParser()
    parser.add_argument("vcf", help="The file containing the variants.")
    parser.add_argument(
        "expression", help="An expression to filter the variants."
    )
    parser.add_argument(
        "--vcf_info_field",
        metavar="key",
        default="ANN",
        help="The INFO key VEMBRANE expects to decode. (Default=ANN)",
    )

    args = parser.parse_args()
    expression = args.expression
    if ".__" in expression:
        raise ValueError("basic sanity check failed")

    with VariantFile(args.vcf) as vcf:
        with VariantFile("-", "w", header=vcf.header) as out:
            for record in filter_vcf(vcf, expression, args.vcf_info_field):
                out.write(record)<|MERGE_RESOLUTION|>--- conflicted
+++ resolved
@@ -9,14 +9,6 @@
 
 from pysam import VariantFile, VariantRecord
 
-<<<<<<< HEAD
-# import stuff we want to be available in eval by default:
-import re
-import argparse
-from math import log, log2, log10, log1p
-
-=======
->>>>>>> c7523231
 globals_whitelist = {
     **{
         "__builtins__": None,
@@ -26,28 +18,8 @@
         "__doc__": None,
         "__package__": None,
     },
-<<<<<<< HEAD
-    **{
-        mod.__name__: mod
-        for mod in [
-            any,
-            all,
-            min,
-            max,
-            re,
-            log,
-            log2,
-            log10,
-            log1p,
-            list,
-            dict,
-            zip,
-        ]
-    },
-=======
     **{mod.__name__: mod for mod in [any, all, min, max, re, list, dict, zip]},
     **dict(getmembers(math, predicate=isbuiltin)),
->>>>>>> c7523231
 }
 
 

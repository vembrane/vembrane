--- conflicted
+++ resolved
@@ -11,30 +11,23 @@
 class UnknownAnnotationError(VembraneError):
     """Unknown annotation entry"""
 
-<<<<<<< HEAD
-    def __init__(self, record, key: str):
-        super(UnknownAnnotation, self).__init__(
-            f"No ANN entry for '{key}' in record {record.record_idx}:\n{str(record)}"
-=======
-    def __init__(self, record_idx: int, record: VariantRecord, key: str) -> None:
-        super().__init__(
-            f"No ANN entry for '{key}' in record {record_idx}:\n{str(record)}",
->>>>>>> 4f7cd167
+    def __init__(self, record, key: str) -> None:
+        super(UnknownAnnotationError, self).__init__(
+            f"No ANN entry for '{key}' in record {record.record_idx}:\n{str(record)}",
         )
         self.record_idx = record.record_idx
         self.record = record
         self.key = key
 
 
-<<<<<<< HEAD
 class MalformedAnnotationError(VembraneError):
     """Unknown annotation entry"""
 
-    def __init__(self, record, key: str, ann_idx: int):
+    def __init__(self, record, key: str, ann_idx: int) -> None:
         super(MalformedAnnotationError, self).__init__(
             f"The annotation index {ann_idx} ('{key}') "
             f"in record {record.record_idx} is out of bounds. "
-            f"The ANN field might be malformed for this record:\n{str(record)}"
+            f"The ANN field might be malformed for this record:\n{str(record)}",
         )
         self.record_idx = record.record_idx
         self.record = record
@@ -42,21 +35,13 @@
         self.ann_idx = ann_idx
 
 
-class UnknownSample(VembraneError, KeyError):
-    """Unknown Sample"""
-
-    def __init__(self, record, sample: str):
-        super(UnknownSample, self).__init__(
-            f"No sample with name '{sample}' in record \
-                {record.record_idx}:\n{str(record)}"
-=======
 class UnknownSampleError(VembraneError, KeyError):
     """Unknown Sample"""
 
-    def __init__(self, record_idx: int, record: VariantRecord, sample: str) -> None:
+    def __init__(self, record, sample: str) -> None:
         super().__init__(
-            f"No sample with name '{sample}' in record {record_idx}:\n{str(record)}",
->>>>>>> 4f7cd167
+            f"No sample with name '{sample}' in record \
+                {record.record_idx}:\n{str(record)}",
         )
         self.record_idx = record.record_idx
         self.record = record
@@ -66,16 +51,10 @@
 class UnknownFormatFieldError(VembraneError, KeyError):
     """Unknown FORMAT key"""
 
-<<<<<<< HEAD
-    def __init__(self, record, field: str):
-        super(UnknownFormatField, self).__init__(
+    def __init__(self, record, field: str) -> None:
+        super(UnknownFormatFieldError, self).__init__(
             f"No FORMAT field '{field}' in record \
-                {record.record_idx}:\n{str(record)}"
-=======
-    def __init__(self, record_idx: int, record: VariantRecord, field: str) -> None:
-        super().__init__(
-            f"No FORMAT field '{field}' in record {record_idx}:\n{str(record)}",
->>>>>>> 4f7cd167
+                {record.record_idx}:\n{str(record)}",
         )
         self.record_idx = record.record_idx
         self.record = record
@@ -85,15 +64,9 @@
 class UnknownInfoFieldError(VembraneError):
     """Unknown INFO key"""
 
-<<<<<<< HEAD
-    def __init__(self, record, field: str):
-        super(UnknownInfoField, self).__init__(
-            f"No INFO field '{field}' in record {record.record_idx}:\n{str(record)}"
-=======
-    def __init__(self, record_idx: int, record: VariantRecord, field: str) -> None:
+    def __init__(self, record, field: str) -> None:
         super().__init__(
-            f"No INFO field '{field}' in record {record_idx}:\n{str(record)}",
->>>>>>> 4f7cd167
+            f"No INFO field '{field}' in record {record.record_idx}:\n{str(record)}",
         )
         self.record_idx = record.record_idx
         self.record = record
@@ -127,11 +100,7 @@
 class NotExactlyOneValueError(VembraneError):
     """There may only be one value in VCF fields with `Number=1`"""
 
-<<<<<<< HEAD
-    def __init__(self, field: str, nvalues: int, record_idx: int):
-=======
-    def __init__(self, field, nvalues, record_idx) -> None:
->>>>>>> 4f7cd167
+    def __init__(self, field: str, nvalues: int, record_idx: int) -> None:
         msg = (
             f"record {record_idx} has {nvalues} values in {field}, "
             f"but defined `Number=1`.\n"
@@ -156,17 +125,13 @@
     table --header expression generates different number of columns than main expression
     """
 
-<<<<<<< HEAD
     def __init__(
         self,
         n_expr_cols: int,
         expr_cols: List[str],
         n_header_cols: int,
         header_cols: List[str],
-    ):
-=======
-    def __init__(self, n_expr_cols, expr_cols, n_header_cols, header_cols) -> None:
->>>>>>> 4f7cd167
+    ) -> None:
         msg = (
             "The provided --header expression generates a different\n"
             "number of columns than the main expression:\n"
@@ -187,8 +152,7 @@
     def __init__(self, tag: str) -> None:
         super().__init__(
             f"Filter '{tag}' contains invalid characters (whitespace or semicolon) "
-<<<<<<< HEAD
-            f"or is '0'."
+            f"or is '0'.",
         )
 
 
@@ -199,8 +163,5 @@
             f"but to {type(value)} ({value}).\n"
             "If you wish to use truthy values, "
             "explicitly wrap the expression in `bool(…)`, "
-            "or aggregate multiple values via `any(…)` or `all(…)`."
-=======
-            f"or is '0'.",
->>>>>>> 4f7cd167
+            "or aggregate multiple values via `any(…)` or `all(…)`.",
         )
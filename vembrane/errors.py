<<<<<<< HEAD
from cyvcf2.cyvcf2 import Variant
=======
from typing import Any

from pysam import VariantRecord
>>>>>>> 8d6829e9


class VembraneError(Exception):
    """Basic exception for errors raised by vembrane"""

    def __str__(self):
        return self.args[0]


class UnknownAnnotation(VembraneError):
    """Unknown annotation entry"""

    def __init__(self, record_idx: int, record: Variant, key: str):
        super(UnknownAnnotation, self).__init__(
            f"No ANN entry for '{key}' in record {record_idx}:\n{str(record)}"
        )
        self.record_idx = record_idx
        self.record = record
        self.key = key


class MalformedAnnotationError(VembraneError):
    """Unknown annotation entry"""

    def __init__(self, record_idx: int, record: VariantRecord, key: str, ann_idx: int):
        super(MalformedAnnotationError, self).__init__(
            f"The annotation index {ann_idx} ('{key}') in record {record_idx} is out of bounds. "
            f"The ANN field might be malformed for this record:\n{str(record)}"
        )
        self.record_idx = record_idx
        self.record = record
        self.key = key
        self.ann_idx = ann_idx


class UnknownSample(VembraneError, KeyError):
    """Unknown Sample"""

    def __init__(self, record_idx: int, record: Variant, sample: str):
        super(UnknownSample, self).__init__(
            f"No sample with name '{sample}' in record {record_idx}:\n{str(record)}"
        )
        self.record_idx = record_idx
        self.record = record
        self.field = sample


class UnknownFormatField(VembraneError, KeyError):
    """Unknown FORMAT key"""

    def __init__(self, record_idx: int, record: Variant, field: str):
        super(UnknownFormatField, self).__init__(
            f"No FORMAT field '{field}' in record {record_idx}:\n{str(record)}"
        )
        self.record_idx = record_idx
        self.record = record_idx
        self.field = field


class UnknownInfoField(VembraneError):
    """Unknown INFO key"""

    def __init__(self, record_idx: int, record: Variant, field: str):
        super(UnknownInfoField, self).__init__(
            f"No INFO field '{field}' in record {record_idx}:\n{str(record)}"
        )
        self.record = record_idx
        self.field = field


class InvalidExpression(VembraneError):
    """Filter expression is invalid"""

    def __init__(self, expression: str, reason: str):
        super(InvalidExpression, self).__init__(
            f"The provided expression '{expression}' is invalid. Reason: {reason}"
        )
        self.expression = expression


class MoreThanOneAltAllele(VembraneError):
    """vembrane only supports one ALT allele per record"""

    def __init__(self):
        msg = (
            "vembrane only supports records with one alternative allele.\n"
            "Please split multi-allelic records first, for example with "
            "`bcftools norm -m-any […]` or "
            "`gatk LeftAlignAndTrimVariants […] --split-multi-allelics` or "
            "`vcfmulti2oneallele […]`"
        )
        super(MoreThanOneAltAllele, self).__init__(msg)


class NotExactlyOneValue(VembraneError):
    """There may only be one value in VCF fields with `Number=1`"""

    def __init__(self, field, nvalues, record_idx):
        msg = (
            f"record {record_idx} has {nvalues} values in {field}, "
            f"but defined `Number=1`.\n"
            "vembrane enforces fields with `Number=1` to actually only have "
            "one number, "
            "(see VCF specification v4.3 section 1.4.2).\n"
            "To override this behaviour, "
            f"use `--overwrite-number-[info|format] {field} NUM`, "
            "where `NUM` is one of: \n"
            "- A: the field has one value per alternate allele\n"
            "- R: the field has one value for each possible allele, "
            "including the reference.\n"
            "- .: the number of possible values varies, is unknown or unbounded\n"
            "- G (FORMAT only): the field has one value for each possible genotype\n"
            "- {number}: the field has exactly {NUMBER} values\n"
        )
        super(NotExactlyOneValue, self).__init__(msg)


class HeaderWrongColumnNumber(VembraneError):
    """
    table --header expression generates different number of columns than main expression
    """

    def __init__(self, n_expr_cols, expr_cols, n_header_cols, header_cols):
        msg = (
            "The provided --header expression generates a different\n"
            "number of columns than the main expression:\n"
            f"{n_expr_cols} main expression columns: {expr_cols}\n"
            f"{n_header_cols} --header expression columns: {header_cols}\n"
        )
        super(HeaderWrongColumnNumber, self).__init__(msg)


class FilterAlreadyDefined(VembraneError):
    def __init__(self, tag: str):
        super(FilterAlreadyDefined, self).__init__(
            f"Filter {tag} already defined in the header. Choose a different name."
        )


class FilterTagNameInvalid(VembraneError):
    def __init__(self, tag: str):
        super(FilterTagNameInvalid, self).__init__(
            f"Filter '{tag}' contains invalid characters (whitespace or semicolon) "
            f"or is '0'."
        )


class NonBoolTypeError(VembraneError):
    def __init__(self, value: Any):
        super(NonBoolTypeError, self).__init__(
            "The expression does not evaluate to bool, "
            f"but to {type(value)} ({value}).\n"
            "If you wish to use truthy values, "
            "explicitly wrap the expression in `bool(…)`, "
            "or aggregate multiple values via `any(…)` or `all(…)`."
        )<|MERGE_RESOLUTION|>--- conflicted
+++ resolved
@@ -1,10 +1,5 @@
-<<<<<<< HEAD
 from cyvcf2.cyvcf2 import Variant
-=======
 from typing import Any
-
-from pysam import VariantRecord
->>>>>>> 8d6829e9
 
 
 class VembraneError(Exception):
@@ -29,7 +24,7 @@
 class MalformedAnnotationError(VembraneError):
     """Unknown annotation entry"""
 
-    def __init__(self, record_idx: int, record: VariantRecord, key: str, ann_idx: int):
+    def __init__(self, record_idx: int, record: Variant, key: str, ann_idx: int):
         super(MalformedAnnotationError, self).__init__(
             f"The annotation index {ann_idx} ('{key}') in record {record_idx} is out of bounds. "
             f"The ANN field might be malformed for this record:\n{str(record)}"

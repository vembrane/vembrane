from __future__ import annotations

import re
from collections import defaultdict
from ctypes import c_float
from sys import stderr
from typing import Any, Callable, Iterable, Union

import numpy as np

from .errors import MoreThanOneAltAlleleError, NotExactlyOneValueError


def float32(val: str) -> float:
    return c_float(float(val)).value


# If NoValue inherits from str, re.search("something", NoValue()) does not error
# but just comes up empty-handed, which is convenient behaviour.
# This way, we do not have to special case / monkey patch / wrap the regex module.
class NoValue(str):
    warnings: set[str] = set()

    def __lt__(self, other) -> bool:
        return False

    def __gt__(self, other) -> bool:
        return False

    def __le__(self, other) -> bool:
        return False

    def __ge__(self, other) -> bool:
        return False

    def __eq__(self, other) -> bool:
        return False

    def __ne__(self, other) -> bool:
        return True

    def __bool__(self) -> bool:
        return False

    def __str__(self) -> str:
        # nonexistent fields will result in an empty string
        # should be configurable in upcoming versions
        return ""

    def __repr__(self) -> str:
        return f"{self.__class__.__name__}()"

    def __hash__(self) -> int:
        return super().__hash__()

    def __getattr__(self, item):
        if item not in self.warnings:
            self.warnings.add(item)
            print(
                f"Warning: Trying to access non-existent attribute '{item}' of NoValue."
                " Returning NA instead.\n"
                "This warning will only be printed once per attribute.\n"
                "It either indicates a typo in the attribute name or "
                "the access of an attribute of a field with a custom type "
                "which is empty/has no value.",
                file=stderr,
            )
        return self


NA = NoValue()


class InfoTuple:
    """A container that lazily evaluates None to NA in case of access."""

    def __init__(self, values) -> None:
        self.values = values

    def __getitem__(self, spec):
        values = self.values.__getitem__(spec)
        if isinstance(values, tuple) and any(v is None for v in values):
            return tuple((NA if v is None else v) for v in values)
        if values is None:
            return NA
        return values

    def __str__(self) -> str:
        return self.values.__str__()

    def __repr__(self) -> str:
        return f"{self.__class__.__name__}(values={self.values!r})"

    def __len__(self) -> int:
        return len(self.values)

    def __eq__(self, other):
        value_type = type(self.values)
        if isinstance(other, InfoTuple) and isinstance(other.values, value_type):
            return self.values == other.values
        elif isinstance(other, value_type):
            return self.values == other
        else:
            raise TypeError(
                f"Incomparable: "
                f"{type(self)} (value type: {type(self.values)}), "
                f"{type(other)}"
                + (
                    f" (value type: {type(other.values)})"
                    if isinstance(other, InfoTuple)
                    else ""
                ),
            )

    def __hash__(self):
        return hash(self.values)


IntFloatStr = Union[int, float, str]
NvIntFloatStr = Union[IntFloatStr, NoValue]
NvInt = Union[int, NoValue]
NvFloat = Union[float, NoValue]


def type_info(
    value,
    number=".",
    field=None,
    record_idx=None,
) -> NvIntFloatStr | InfoTuple:
    if value is None:
        return NA
    if value is NA:
        if number == "0":
            return False
        return NA
    if number == "0":
        return False if value is NA else value
    if isinstance(value, np.ndarray):
        value = tuple(value.tolist())
    elif isinstance(value, list):
        value = tuple(value)
    if number == "A":
<<<<<<< HEAD
        if isinstance(value, tuple):
            if len(value) != 1:
                raise MoreThanOneAltAlleleError()
            return value[0] if value[0] is not None else NA
        return value
    if number == "R":
        if len(value) != 2:
            raise MoreThanOneAltAlleleError()
        return InfoTuple(tuple(value))
=======
        if len(value) > 1:
            raise MoreThanOneAltAllele()
        return value[0] if value[0] is not None else NA
    if number == "R":
        if len(value) > 2:
            raise MoreThanOneAltAllele()
        if len(value) == 1:
            return InfoTuple(value + (None,))
        else:
            return InfoTuple(value)
>>>>>>> 3987af48
    if number == "1":
        if isinstance(value, tuple):
            if len(value) != 1:
                raise NotExactlyOneValueError(field, len(value), record_idx)
            return value[0] if value[0] is not None else NA
        return value if value is not None else NA
    if isinstance(value, tuple):
        return InfoTuple(value)
    else:
        return InfoTuple((value,))


class PosRange:
    def __init__(self, start: NvInt, end: NvInt, raw: str) -> None:
        self.start = start
        self.end = end
        self._raw = raw

    raw = property(lambda self: self._raw, None, None)

    @classmethod
    def from_snpeff_str(cls, value: str) -> PosRange:
        pos, length = (int(v.strip()) for v in value.split("/"))
        return cls(pos, pos + length, value)

    @classmethod
    def from_vep_str(cls, value: str) -> PosRange:
        if "-" in value:
            s, e = map(str.strip, value.split("-", 1))
            start: NvInt = NA if s == "?" else int(s)
            end: NvInt = NA if e == "?" else int(e)
            return cls(start, end, value)
        elif len(value) > 0:
            start = int(value.strip())
            return cls(start, start + 1, value)
        else:
            return cls(NA, NA, value)

    @property
    def length(self):
        if self.end is not NA and self.start is not NA:
            return self.end - self.start
        else:
            return NA

    def __str__(self) -> str:
        return f"(start: {self.start}, end: {self.end}, length: {self.length})"

    def __repr__(self) -> str:
        return f"{self.__class__.__name__}(start={self.start!r}, end={self.end!r})"


def na_func() -> NoValue:
    return NA


AnnotationType = Union[IntFloatStr, Iterable[IntFloatStr], NoValue]


class AnnotationEntry:
    def __init__(
        self,
        name: str,
        typefunc: Callable[[str], Any] = str,
        nafunc: Callable[[], Any] = na_func,
        description: str | None = None,
    ) -> None:
        self._name = name
        self._typefunc = typefunc
        self._nafunc = nafunc
        self._description = description

    @property
    def name(self):
        return self._name

    def convert(self, value: str) -> Any:
        if value:
            return self._typefunc(value)
        else:
            return self._nafunc()

    def description(self):
        return self._description

    def __repr__(self) -> str:
        return (
            f"{self.__class__.__name__}("
            f"name={self._name!r}, "
            f"typefunc={self._typefunc!r}, "
            f"nafunc={self._nafunc!r}, "
            f"description={self._description!r}"
            f")"
        )


class AnnotationListEntry(AnnotationEntry):
    def __init__(
        self,
        name: str,
        sep: str,
        typefunc: Callable[[str], Any] | None = None,
        inner_typefunc: Callable[[str], Any] = lambda x: x,
        **kwargs,
    ) -> None:
        typefunc = (
            typefunc
            if typefunc
            else lambda v: [inner_typefunc(x.strip()) for x in v.split(sep)]
        )
        super().__init__(name, typefunc, nafunc=lambda: [], **kwargs)


class AnnotationListDictEntry(AnnotationEntry):
    def __init__(self, name: str, nafunc=lambda: None, **kwargs) -> None:
        def typefunc(x):
            key_value_tuples = (v.split(":", maxsplit=1) for v in x.split("&"))
            mapping = defaultdict(list)
            for key, value in key_value_tuples:
                mapping[key].append(value)
            # make sure non-existent keys do not return list() on __getitem__ calls
            # in the filter expression (without actually building a new dict from
            # the defaultdict)
            mapping.default_factory = nafunc
            return mapping

        super().__init__(name=name, typefunc=typefunc, **kwargs)


class RangeTotal:
    def __init__(self, r: range, total: int, raw: str) -> None:
        self.range = r
        self.total = total
        self._raw = raw

    raw = property(lambda self: self._raw, None, None)

    @classmethod
    def from_vep_string(cls, value: str) -> RangeTotal:
        v = value.split("/")
        r = [int(s) for s in v[0].split("-")]
        if len(r) == 1:
            return cls(range(r[0], r[0] + 1), int(v[1]), value)
        elif len(r) == 2:
            return cls(range(r[0], r[1] + 1), int(v[1]), value)
        else:
            raise ValueError(
                "Found more than two values separated by '-', "
                "expected only a single int, or two ints separated by '-'.",
            )

    def __str__(self) -> str:
        if len(self.range) == 1:
            return f"number / total: {self.range.start} / {self.total}"
        else:
            return (
                f"range / total: "
                f"{self.range.start} - {self.range.stop - 1} / {self.total}"
            )

    def __repr__(self) -> str:
        return (
            f"{self.__class__.__name__}"
            f"(range=range({self.range.start!r}, {self.range.stop!r}), "
            f"total={self.total!r})"
        )


class AnnotationRangeTotalEntry(AnnotationEntry):
    def __init__(self, name: str, **kwargs) -> None:
        super().__init__(name, typefunc=RangeTotal.from_vep_string, **kwargs)


class NumberTotal:
    def __init__(self, number: int, total: int, raw: str) -> None:
        self.number = number
        self.total = total
        self._raw = raw

    raw = property(lambda self: self._raw, None, None)

    @classmethod
    def from_vep_string(cls, value: str) -> NumberTotal:
        v = value.split("/")
        return cls(int(v[0]), int(v[1]), value)

    def __str__(self) -> str:
        return f"number / total: {self.number} / {self.total}"

    def __repr__(self) -> str:
        return (
            f"{self.__class__.__name__}(number={self.number!r}, total={self.total!r})"
        )


class AnnotationNumberTotalEntry(AnnotationEntry):
    def __init__(self, name: str, **kwargs) -> None:
        super().__init__(name, typefunc=NumberTotal.from_vep_string, **kwargs)


PREDICTION_SCORE_REGEXP: re.Pattern = re.compile(r"(.*)\((.*)\)")


class AnnotationPredictionScoreEntry(AnnotationEntry):
    def __init__(self, name: str, **kwargs) -> None:
        def typefunc(x: str) -> dict[str, float]:
            match = PREDICTION_SCORE_REGEXP.findall(x)[0]
            return {match[0]: float32(match[1])}

        super().__init__(name, typefunc=typefunc, nafunc=lambda: {}, **kwargs)


class DefaultAnnotationEntry(AnnotationEntry):
    def __init__(self, name: str) -> None:
        super().__init__(name)


class AnnotationTyper:
    def __init__(self, mapping: dict[str, AnnotationEntry]) -> None:
        self._mapping = mapping

    def get_entry(self, key: str) -> AnnotationEntry:
        entry = self._mapping.get(key)
        if not entry:
            print(
                f"No type information available for '{key}', defaulting to `str`. "
                f"If you would like to have a custom type for this, "
                f"please consider filing an issue at "
                f"https://github.com/vembrane/vembrane/issues",
                file=stderr,
            )
            self._mapping[key] = DefaultAnnotationEntry(key)
            entry = self._mapping[key]
        return entry

    def convert(self, key: str, value: str) -> tuple[str, AnnotationType]:
        entry = self.get_entry(key)
        return entry.name, entry.convert(value)


KNOWN_ANN_TYPE_MAP_SNPEFF = {
    "Allele": AnnotationEntry("Allele"),
    "Annotation": AnnotationEntry("Annotation"),
    "Annotation_Impact": AnnotationEntry("Annotation_Impact"),
    "Gene_Name": AnnotationEntry("Gene_Name"),
    "Gene_ID": AnnotationEntry("Gene_ID"),
    "Feature_Type": AnnotationEntry("Feature_Type"),
    "Feature_ID": AnnotationEntry("Feature_ID"),
    "Transcript_BioType": AnnotationEntry("Transcript_BioType"),
    "Rank": AnnotationEntry("Rank"),
    "HGVS.c": AnnotationEntry("HGVS.c"),
    "HGVS.p": AnnotationEntry("HGVS.p"),
    "cDNA.pos / cDNA.length": AnnotationEntry(
        "cDNA.pos / cDNA.length",
        PosRange.from_snpeff_str,
    ),
    "CDS.pos / CDS.length": AnnotationEntry(
        "CDS.pos / CDS.length",
        PosRange.from_snpeff_str,
    ),
    "AA.pos / AA.length": AnnotationEntry(
        "AA.pos / AA.length",
        PosRange.from_snpeff_str,
    ),
    "Distance": AnnotationEntry("Distance", str),
    "ERRORS / WARNINGS / INFO": AnnotationListEntry(
        "ERRORS / WARNINGS / INFO",
        "/",
    ),
}

# fields, types and description taken from:
# https://www.ensembl.org/info/docs/tools/vep/vep_formats.html#other_fields
KNOWN_ANN_TYPE_MAP_VEP = {
    "Location": AnnotationEntry(
        "Location",
        description="In standard coordinate format (chr:start or chr:start-end)",
    ),
    "Allele": AnnotationEntry(
        "Allele",
        description="The variant allele used to calculate the consequence",
    ),
    "Gene": AnnotationEntry("Gene", description="Ensembl stable ID of affected gene"),
    "Feature": AnnotationEntry("Feature", description="Ensembl stable ID of feature"),
    "Feature_type": AnnotationEntry(
        "Feature_type",
        description="Type of feature. "
        "Currently one of Transcript, RegulatoryFeature, MotifFeature.",
    ),
    "Consequence": AnnotationEntry(
        "Consequence",
        description="Consequence type of this variant",
    ),
    "cDNA_position": AnnotationEntry("cDNA_position", PosRange.from_vep_str),
    "CDS_position": AnnotationEntry("CDS_position", PosRange.from_vep_str),
    "Protein_position": AnnotationEntry("Protein_position", PosRange.from_vep_str),
    "HGSVc": AnnotationEntry("HGSVc"),
    "HGSVp": AnnotationEntry("HGSVp"),
    "REF_ALLELE": AnnotationEntry("REF_ALLELE", description="The reference allele"),
    "IMPACT": AnnotationEntry(
        "IMPACT",
        description="The impact modifier for the consequence type",
    ),
    "SYMBOL": AnnotationEntry("SYMBOL", description="The gene symbol"),
    "VARIANT_CLASS": AnnotationEntry(
        "VARIANT_CLASS",
        description="Sequence Ontology variant class",
    ),
    "SYMBOL_SOURCE": AnnotationEntry(
        "SYMBOL_SOURCE",
        description="The source of the gene symbol",
    ),
    "STRAND": AnnotationEntry(
        "STRAND",
        int,
        description="The DNA strand (1 or -1) on which the transcript/feature lies",
    ),
    "ENSP": AnnotationEntry(
        "ENSP",
        description="The Ensembl protein identifier of the affected transcript",
    ),
    "FLAGS": AnnotationListEntry(
        "FLAGS",
        sep="&",
        description="Transcript quality flags: "
        "cds_start_NF: CDS 5' incomplete, cds_end_NF: CDS 3' incomplete",
    ),
    "SWISSPROT": AnnotationEntry(
        "SWISSPROT",
        description="Best match UniProtKB/Swiss-Prot accession of protein product",
    ),
    "TREMBL": AnnotationEntry(
        "TREMBL",
        description="Best match UniProtKB/TrEMBL accession of protein product",
    ),
    "UNIPARC": AnnotationEntry(
        "UNIPARC",
        description="Best match UniParc accession of protein product",
    ),
    "HGVSc": AnnotationEntry("HGVSc", description="The HGVS coding sequence name"),
    "HGVSp": AnnotationEntry("HGVSp", description="The HGVS protein sequence name"),
    "HGVSg": AnnotationEntry("HGVSg", description="The HGVS genomic sequence name"),
    "HGVS_OFFSET": AnnotationEntry(
        "HGVS_OFFSET",
        int,
        description="Indicates by how many bases the HGVS notations for this variant "
        "have been shifted",
    ),
    # "NEAREST": AnnotationEntry("NEAREST",
    #               description="Identifier(s) of nearest transcription start site"),
    "SIFT": AnnotationPredictionScoreEntry(
        "SIFT",
        description="The SIFT prediction and/or score,"
        " with both given as prediction(score)",
    ),
    "PolyPhen": AnnotationPredictionScoreEntry(
        "PolyPhen",
        description="The PolyPhen prediction and/or score",
    ),
    "MOTIF_NAME": AnnotationEntry(
        "MOTIF_NAME",
        description="The source and identifier of a transcription factor binding "
        "profile aligned at this position",
    ),
    "MOTIF_POS": AnnotationEntry(
        "MOTIF_POS",
        int,
        description="The relative position of the variation in the aligned TFBP",
    ),
    "HIGH_INF_POS": AnnotationEntry(
        "HIGH_INF_POS",
        typefunc="Y".__eq__,
        description="A flag indicating if the variant falls in a high information "
        "position of a transcription factor binding profile (TFBP)",
    ),
    "MOTIF_SCORE_CHANGE": AnnotationEntry(
        "MOTIF_SCORE_CHANGE",
        float32,
        description="The difference in motif score of the reference and variant "
        "sequences for the TFBP",
    ),
    "CELL_TYPE": AnnotationListEntry(
        "CELL_TYPE",
        ",",
        description="List of cell types and classifications for regulatory feature",
    ),
    "CANONICAL": AnnotationEntry(
        "CANONICAL",
        typefunc="YES".__eq__,
        description="A flag indicating if the transcript is denoted as the canonical "
        "transcript for this gene",
    ),
    "CCDS": AnnotationEntry(
        "CCDS",
        description="The CCDS identifer for this transcript, where applicable",
    ),
<<<<<<< HEAD
    "INTRON": AnnotationNumberTotalEntry(
        "INTRON",
        description="The intron number (out of total number)",
=======
    "INTRON": AnnotationRangeTotalEntry(
        "INTRON", description="The intron number (out of total number)"
>>>>>>> 3987af48
    ),
    "EXON": AnnotationRangeTotalEntry(
        "EXON",
        description="The exon index range (out of total number of exons)",
    ),
    "DOMAINS": AnnotationListDictEntry(
        "DOMAINS",
        description="The source and identifer of any overlapping protein domains",
    ),
    "DISTANCE": AnnotationEntry(
        "DISTANCE",
        int,
        description="Shortest distance from variant to transcript",
    ),
    "IND": AnnotationEntry("IND", description="Individual name"),
    # "ZYG": AnnotationEntry(
    #     "ZYG", description="Zygosity of individual genotype at this locus"
    # ),
    # "SV": AnnotationEntry("SV", description="IDs of overlapping structural variants"),
    # "FREQS": AnnotationEntry(
    #     "FREQS", description="Frequencies of overlapping variants used in filtering"
    # ),
    "AF": AnnotationEntry(
        "AF",
        float32,
        description="Frequency of existing variant in 1000 Genomes",
    ),
    "AFR_AF": AnnotationEntry(
        "AFR_AF",
        float32,
        description="Frequency of existing variant in 1000 Genomes combined "
        "African population",
    ),
    "AMR_AF": AnnotationEntry(
        "AMR_AF",
        float32,
        description="Frequency of existing variant in 1000 Genomes combined "
        "American population",
    ),
    "ASN_AF": AnnotationEntry(
        "ASN_AF",
        float32,
        description="Frequency of existing variant in 1000 Genomes combined "
        "Asian population",
    ),
    "EUR_AF": AnnotationEntry(
        "EUR_AF",
        float32,
        description="Frequency of existing variant in 1000 Genomes combined "
        "European population",
    ),
    "EAS_AF": AnnotationEntry(
        "EAS_AF",
        float32,
        description="Frequency of existing variant in 1000 Genomes combined "
        "East Asian population",
    ),
    "SAS_AF": AnnotationEntry(
        "SAS_AF",
        float32,
        description="Frequency of existing variant in 1000 Genomes combined "
        "South Asian population",
    ),
    "AA_AF": AnnotationEntry(
        "AA_AF",
        float32,
        description="Frequency of existing variant in NHLBI-ESP "
        "African American population",
    ),
    "EA_AF": AnnotationEntry(
        "EA_AF",
        float32,
        description="Frequency of existing variant in NHLBI-ESP "
        "European American population",
    ),
    "gnomAD_AF": AnnotationEntry(
        "gnomAD_AF",
        float32,
        description="Frequency of existing variant in gnomAD exomes "
        "combined population",
    ),
    "gnomAD_AFR_AF": AnnotationEntry(
        "gnomAD_AFR_AF",
        float32,
        description="Frequency of existing variant in gnomAD exomes "
        "African/American population",
    ),
    "gnomAD_AMR_AF": AnnotationEntry(
        "gnomAD_AMR_AF",
        float32,
        description="Frequency of existing variant in gnomAD exomes "
        "American population",
    ),
    "gnomAD_ASJ_AF": AnnotationEntry(
        "gnomAD_ASJ_AF",
        float32,
        description="Frequency of existing variant in gnomAD exomes "
        "Ashkenazi Jewish population",
    ),
    "gnomAD_EAS_AF": AnnotationEntry(
        "gnomAD_EAS_AF",
        float32,
        description="Frequency of existing variant in gnomAD exomes "
        "East Asian population",
    ),
    "gnomAD_FIN_AF": AnnotationEntry(
        "gnomAD_FIN_AF",
        float32,
        description="Frequency of existing variant in gnomAD exomes "
        "Finnish population",
    ),
    "gnomAD_NFE_AF": AnnotationEntry(
        "gnomAD_NFE_AF",
        float32,
        description="Frequency of existing variant in gnomAD exomes "
        "Non-Finnish European population",
    ),
    "gnomAD_OTH_AF": AnnotationEntry(
        "gnomAD_OTH_AF",
        float32,
        description="Frequency of existing variant in gnomAD exomes "
        "combined other combined populations",
    ),
    "gnomAD_SAS_AF": AnnotationEntry(
        "gnomAD_SAS_AF",
        float32,
        description="Frequency of existing variant in gnomAD exomes "
        "South Asian population",
    ),
    "MAX_AF": AnnotationEntry(
        "MAX_AF",
        float32,
        description="Maximum observed allele frequency in "
        "1000 Genomes, ESP and gnomAD",
    ),
    "MAX_AF_POPS": AnnotationListEntry(
        "MAX_AF_POPS",
        sep="&",
        description="Populations in which maximum allele frequency was observed",
    ),
    "CLIN_SIG": AnnotationListEntry(
        "CLIN_SIG",
        "&",
        description="ClinVar clinical significance of the dbSNP variant",
    ),
    "BIOTYPE": AnnotationEntry(
        "BIOTYPE",
        description="Biotype of transcript or regulatory feature",
    ),
    "APPRIS": AnnotationEntry(
        "APPRIS",
        description="Annotates alternatively spliced transcripts as primary or "
        "alternate based on a range of computational methods. "
        "NB: not available for GRCh37",
    ),
    "TSL": AnnotationEntry(
        "TSL",
        description="Transcript support level. NB: not available for GRCh37",
    ),
    "PUBMED": AnnotationListEntry(
        "PUBMED",
        description="Pubmed ID(s) of publications that cite existing variant",
        sep="&",
    ),
    "SOMATIC": AnnotationListEntry(
        "SOMATIC",
        description="Somatic status of existing variant(s); "
        "multiple values correspond to multiple values "
        "in the Existing_variation field",
        sep="&",
    ),
    "PHENO": AnnotationListEntry(
        "PHENO",
        sep="&",
        description="Indicates if existing variant is associated with a phenotype, "
        "disease or trait; "
        "multiple values correspond to multiple values "
        "in the Existing_variation field",
    ),
    # TODO list type with unconfirmed sep
    "GENE_PHENO": AnnotationListEntry(
        "GENE_PHENO",
        sep="&",
        description="Indicates if overlapped gene is associated with a phenotype, "
        "disease or trait",
    ),
    "ALLELE_NUM": AnnotationEntry(
        "ALLELE_NUM",
        int,
        description="Allele number from input; "
        "0 is reference, 1 is first alternate etc",
    ),
    # "MINIMISED": AnnotationEntry(
    #     "MINIMISED",
    #     description="Alleles in this variant have been converted to minimal "
    #                 "representation before consequence calculation",
    # ),
    # TODO parse flag:
    #  "indicates if this block of consequence data was picked by
    #  --flag_pick or --flag_pick_allele"
    # "PICK": AnnotationEntry(
    #     "PICK",
    #     description="Indicates if this block of consequence data was picked by "
    #                 "--flag_pick or --flag_pick_allele",
    # ),
    # "BAM_EDIT": AnnotationEntry(
    #     "BAM_EDIT", description="Indicates success or failure of edit using BAM file"
    # ),
    "GIVEN_REF": AnnotationEntry(
        "GIVEN_REF",
        description="Reference allele from input",
    ),
    "USED_REF": AnnotationEntry(
        "USED_REF",
        description="Reference allele as used to get consequences",
    ),
    # TODO parse flag:
    #  see https://www.ensembl.org/info/docs/tools/vep/vep_formats.html#other_fields
    # "REFSEQ_MATCH": AnnotationEntry(
    #     "REFSEQ_MATCH",
    #     description="The RefSeq transcript match status; contains a number of flags "
    #                 "indicating whether this RefSeq transcript matches "
    #                 "the underlying reference sequence and/or an Ensembl transcript",
    # ),
    "OverlapBP": AnnotationEntry(
        "OverlapBP",
        int,
        description="Number of base pairs overlapping with the corresponding "
        "structural variation feature",
    ),
    "OverlapPC": AnnotationEntry(
        "OverlapPC",
        float32,
        description="Percentage of corresponding structural variation feature "
        "overlapped by the given input",
    ),
    # "CHECK_REF": AnnotationEntry(
    #     "CHECK_REF",
    #     description="Reports variants where the input reference does not match "
    #                 "the expected reference",
    # ),
    "AMBIGUITY": AnnotationEntry(
        "AMBIGUITY",
        description="IUPAC allele ambiguity code",
    ),
    "Amino_acids": AnnotationListEntry(
        "Amino_acids",
        description="Reference and variant amino acids",
        sep="/",
    ),
    "Codons": AnnotationListEntry(
        "Codons",
        description="Reference and variant codon sequence",
        sep="/",
    ),
    # TODO HGNC_ID description
    "HGNC_ID": AnnotationEntry("HGNC_ID"),
    "MANE": AnnotationEntry(
        "MANE",
        description="Matched Annotation from NCBI and EMBL-EBI (MANE).",
    ),
    "MANE_SELECT": AnnotationEntry(
        "MANE_SELECT",
        description="Matched Annotation from NCBI and EMBL-EBI (MANE) "
        "canonical transcript, indicated by the respective RefSeq NM ID."
        "For more info, see: "
        "https://www.ensembl.org/info/genome/genebuild/mane.html",
    ),
    "MANE_PLUS_CLINICAL": AnnotationEntry(
        "MANE_PLUS_CLINICAL",
        description="Matched Annotation from NCBI and EMBL-EBI (MANE) "
        "transcripts beyond MANE_SELECT, that are important clinically. "
        "Indicated by their RefSeq NM IDs."
        "For more info, see: "
        "https://www.ensembl.org/info/genome/genebuild/mane.html",
    ),
    "GO": AnnotationEntry("GO", description="Gene ontology (GO) terms."),
    "miRNA": AnnotationEntry(
        "miRNA",
        description="Determines where in the secondary structure of a miRNA "
        "a variant falls",
    ),
    "Existing_variation": AnnotationListEntry(
        "Existing_variation",
        sep="&",
        description="Identifier(s) of co-located known variants",
    ),
    "LoFtool": AnnotationEntry(
        "LoFtool",
        typefunc=float32,
        description="Provides a rank of genic intolerance and "
        "consequent susceptibility to disease based on the ratio of Loss-of-function "
        "(LoF) to synonymous mutations.",
    ),
    "REVEL": AnnotationEntry(
        "REVEL",
        typefunc=float32,
        description="Estimate of the pathogenicity of missense variants. "
        "Please cite the REVEL publication alongside the VEP if you use this "
        "resource: https://www.ncbi.nlm.nih.gov/pubmed/27666373",
    ),
    "ExACpLI": AnnotationEntry(
        "ExACpLI",
        typefunc=float32,
        description="Probability of a gene being loss-of-function intolerant (pLI). "
        "Please cite the respective ExAC publication alongside the VEP if you use this "
        "resource: https://www.ncbi.nlm.nih.gov/pubmed/27535533",
    ),
    "am_class": AnnotationEntry(
        "am_class",
        description="AlphaMissense classification of variant into one of three discrete categories: "
        "'Likely pathogenic', 'Likely benign', or 'ambiguous'"
        "Please cite the AlphaMissense publication alongside Ensembl VEP if you use this "
        "resource: https://doi.org/10.1126/science.adg7492",
    ),
    "am_pathogenicity": AnnotationEntry(
        "am_pathogenicity",
        typefunc=float32,
        description="AlphaMissense score of a variant being likely pathogenic, likely benign, or ambiguous."
        "Please cite the AlphaMissense publication alongside Ensembl VEP if you use this "
        "resource: https://doi.org/10.1126/science.adg7492",
    ),
    "SpliceAI_pred_DS_AG": AnnotationEntry(
        "SpliceAI_pred_DS_AG",
        typefunc=float32,
        description="Probability of variant being splice-altering acceptor gain. "
        "Please cite the respective ExAC publication alongside the VEP if you use this "
        "resource: https://www.ncbi.nlm.nih.gov/pubmed/30661751",
    ),
    "SpliceAI_pred_DS_AL": AnnotationEntry(
        "SpliceAI_pred_DS_AL",
        typefunc=float32,
        description="Probability of variant being splice-altering acceptor loss. "
        "Please cite the respective ExAC publication alongside the VEP if you use this "
        "resource: https://www.ncbi.nlm.nih.gov/pubmed/30661751",
    ),
    "SpliceAI_pred_DS_DG": AnnotationEntry(
        "SpliceAI_pred_DS_DG",
        typefunc=float32,
        description="Probability of variant being splice-altering donor gain. "
        "Please cite the respective ExAC publication alongside the VEP if you use this "
        "resource: https://www.ncbi.nlm.nih.gov/pubmed/30661751",
    ),
    "SpliceAI_pred_DS_DL": AnnotationEntry(
        "SpliceAI_pred_DS_DL",
        typefunc=float32,
        description="Probability of variant being splice-altering donor loss. "
        "Please cite the respective ExAC publication alongside the VEP if you use this "
        "resource: https://www.ncbi.nlm.nih.gov/pubmed/30661751",
    ),
}

# VEP now uses gnomADe_* and gnomADg_* instead of gnomAD_*.
# Therefore, we need to add these new entries to the KNOWN_ANN_TYPE_MAP_VEP
NEW_GNOMAD_ENTRIES = {}
for key, typer in KNOWN_ANN_TYPE_MAP_VEP.items():
    if key.startswith("gnomAD_"):
        sub_key = key.split("_", 1)[1]
        for t in ("e", "g"):
            name = f"gnomAD{t}_{sub_key}"
            description = typer.description()
            if t == "g":
                description = description.replace("gnomAD exomes", "gnomAD genomes")
            entry = AnnotationEntry(
                name=name,
                typefunc=typer._typefunc,
                description=description,
            )
            NEW_GNOMAD_ENTRIES[name] = entry
KNOWN_ANN_TYPE_MAP_VEP.update(NEW_GNOMAD_ENTRIES)
KNOWN_ANN_TYPE_MAP = {**KNOWN_ANN_TYPE_MAP_SNPEFF, **KNOWN_ANN_TYPE_MAP_VEP}

ANN_TYPER = AnnotationTyper(KNOWN_ANN_TYPE_MAP)<|MERGE_RESOLUTION|>--- conflicted
+++ resolved
@@ -141,28 +141,18 @@
     elif isinstance(value, list):
         value = tuple(value)
     if number == "A":
-<<<<<<< HEAD
         if isinstance(value, tuple):
-            if len(value) != 1:
+            if len(value) > 1:
                 raise MoreThanOneAltAlleleError()
             return value[0] if value[0] is not None else NA
         return value
     if number == "R":
-        if len(value) != 2:
+        if len(value) > 2:
             raise MoreThanOneAltAlleleError()
-        return InfoTuple(tuple(value))
-=======
-        if len(value) > 1:
-            raise MoreThanOneAltAllele()
-        return value[0] if value[0] is not None else NA
-    if number == "R":
-        if len(value) > 2:
-            raise MoreThanOneAltAllele()
         if len(value) == 1:
-            return InfoTuple(value + (None,))
+            return InfoTuple(tuple(value) + (None,))
         else:
-            return InfoTuple(value)
->>>>>>> 3987af48
+            return InfoTuple(tuple(value))
     if number == "1":
         if isinstance(value, tuple):
             if len(value) != 1:
@@ -559,14 +549,8 @@
         "CCDS",
         description="The CCDS identifer for this transcript, where applicable",
     ),
-<<<<<<< HEAD
-    "INTRON": AnnotationNumberTotalEntry(
-        "INTRON",
-        description="The intron number (out of total number)",
-=======
     "INTRON": AnnotationRangeTotalEntry(
         "INTRON", description="The intron number (out of total number)"
->>>>>>> 3987af48
     ),
     "EXON": AnnotationRangeTotalEntry(
         "EXON",
@@ -877,17 +861,19 @@
     ),
     "am_class": AnnotationEntry(
         "am_class",
-        description="AlphaMissense classification of variant into one of three discrete categories: "
+        description="AlphaMissense classification of variant "
+        "into one of three discrete categories: "
         "'Likely pathogenic', 'Likely benign', or 'ambiguous'"
-        "Please cite the AlphaMissense publication alongside Ensembl VEP if you use this "
-        "resource: https://doi.org/10.1126/science.adg7492",
+        "Please cite the AlphaMissense publication alongside Ensembl VEP "
+        "if you use this resource: https://doi.org/10.1126/science.adg7492",
     ),
     "am_pathogenicity": AnnotationEntry(
         "am_pathogenicity",
         typefunc=float32,
-        description="AlphaMissense score of a variant being likely pathogenic, likely benign, or ambiguous."
-        "Please cite the AlphaMissense publication alongside Ensembl VEP if you use this "
-        "resource: https://doi.org/10.1126/science.adg7492",
+        description="AlphaMissense score of a variant being "
+        "likely pathogenic, likely benign, or ambiguous."
+        "Please cite the AlphaMissense publication alongside Ensembl VEP "
+        "if you use this resource: https://doi.org/10.1126/science.adg7492",
     ),
     "SpliceAI_pred_DS_AG": AnnotationEntry(
         "SpliceAI_pred_DS_AG",

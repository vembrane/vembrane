from __future__ import annotations

import re
from collections import defaultdict
from collections.abc import Callable, Iterable
from ctypes import c_float
from sys import stderr
from typing import Any, Union

<<<<<<< HEAD
import numpy as np

from .errors import MoreThanOneAltAllele, NotExactlyOneValue
=======
from .errors import MoreThanOneAltAlleleError, NotExactlyOneValueError
>>>>>>> 4f7cd167


def float32(val: str) -> float:
    return c_float(float(val)).value


# If NoValue inherits from str, re.search("something", NoValue()) does not error
# but just comes up empty-handed, which is convenient behaviour.
# This way, we do not have to special case / monkey patch / wrap the regex module.
class NoValue(str):
    warnings: set[str] = set()

    def __lt__(self, other) -> bool:
        return False

    def __gt__(self, other) -> bool:
        return False

    def __le__(self, other) -> bool:
        return False

    def __ge__(self, other) -> bool:
        return False

    def __eq__(self, other) -> bool:
        return False

    def __ne__(self, other) -> bool:
        return True

    def __bool__(self) -> bool:
        return False

    def __str__(self) -> str:
        # nonexistent fields will result in an empty string
        # should be configurable in upcoming versions
        return ""

    def __repr__(self) -> str:
        return f"{self.__class__.__name__}()"

    def __hash__(self) -> int:
        return super().__hash__()

    def __getattr__(self, item):
        if item not in self.warnings:
            self.warnings.add(item)
            print(
                f"Warning: Trying to access non-existent attribute '{item}' of NoValue."
                " Returning NA instead.\n"
                "This warning will only be printed once per attribute.\n"
                "It either indicates a typo in the attribute name or "
                "the access of an attribute of a field with a custom type "
                "which is empty/has no value.",
                file=stderr,
            )
        return self


NA = NoValue()


class InfoTuple:
    """A container that lazily evaluates None to NA in case of access."""

    def __init__(self, values) -> None:
        self.values = values

    def __getitem__(self, spec):
        values = self.values.__getitem__(spec)
        if isinstance(values, tuple) and any(v is None for v in values):
            return tuple((NA if v is None else v) for v in values)
        if values is None:
            return NA
        return values

    def __str__(self) -> str:
        return self.values.__str__()

    def __repr__(self) -> str:
        return f"{self.__class__.__name__}(values={self.values!r})"

    def __len__(self) -> int:
        return len(self.values)

    def __eq__(self, other):
        value_type = type(self.values)
        if isinstance(other, InfoTuple) and isinstance(other.values, value_type):
            return self.values == other.values
        elif isinstance(other, value_type):
            return self.values == other
        else:
            raise TypeError(
                f"Incomparable: "
                f"{type(self)} (value type: {type(self.values)}), "
                f"{type(other)}"
                + (
                    f" (value type: {type(other.values)})"
                    if isinstance(other, InfoTuple)
                    else ""
                ),
            )

    def __hash__(self):
        return hash(self.values)


IntFloatStr = Union[int, float, str]
NvIntFloatStr = Union[IntFloatStr, NoValue]
NvInt = Union[int, NoValue]
NvFloat = Union[float, NoValue]


def type_info(
    value,
    number=".",
    field=None,
    record_idx=None,
) -> NvIntFloatStr | InfoTuple:
    if value is None:
        return NA
    if value is NA:
        if number == "0":
            return False
        return NA
    if number == "0":
        return False if value is NA else value
    if isinstance(value, np.ndarray):
        value = tuple(value.tolist())
    elif isinstance(value, list):
        value = tuple(value)
    if number == "A":
<<<<<<< HEAD
        if isinstance(value, tuple):
            if len(value) != 1:
                raise MoreThanOneAltAllele()
            return value[0] if value[0] is not None else NA
        return value
    if number == "R":
        if len(value) != 2:
            raise MoreThanOneAltAllele()
        return InfoTuple(tuple(value))
=======
        if len(value) != 1:
            raise MoreThanOneAltAlleleError
        return value[0] if value[0] is not None else NA
    if number == "R":
        if len(value) != 2:
            raise MoreThanOneAltAlleleError
        return InfoTuple(value)
>>>>>>> 4f7cd167
    if number == "1":
        if isinstance(value, tuple):
            if len(value) != 1:
                raise NotExactlyOneValueError(field, len(value), record_idx)
            return value[0] if value[0] is not None else NA
        return value if value is not None else NA
    if isinstance(value, tuple):
        return InfoTuple(value)
    else:
        return InfoTuple((value,))


class PosRange:
    def __init__(self, start: NvInt, end: NvInt, raw: str) -> None:
        self.start = start
        self.end = end
        self._raw = raw

    raw = property(lambda self: self._raw, None, None)

    @classmethod
    def from_snpeff_str(cls, value: str) -> PosRange:
        pos, length = (int(v.strip()) for v in value.split("/"))
        return cls(pos, pos + length, value)

    @classmethod
    def from_vep_str(cls, value: str) -> PosRange:
        if "-" in value:
            s, e = map(str.strip, value.split("-", 1))
            start: NvInt = NA if s == "?" else int(s)
            end: NvInt = NA if e == "?" else int(e)
            return cls(start, end, value)
        elif len(value) > 0:
            start = int(value.strip())
            return cls(start, start + 1, value)
        else:
            return cls(NA, NA, value)

    @property
    def length(self):
        if self.end is not NA and self.start is not NA:
            return self.end - self.start
        else:
            return NA

    def __str__(self) -> str:
        return f"(start: {self.start}, end: {self.end}, length: {self.length})"

    def __repr__(self) -> str:
        return f"{self.__class__.__name__}(start={self.start!r}, end={self.end!r})"


def na_func() -> NoValue:
    return NA


AnnotationType = Union[IntFloatStr, Iterable[IntFloatStr], NoValue]


class AnnotationEntry:
    def __init__(
        self,
        name: str,
        typefunc: Callable[[str], Any] = str,
        nafunc: Callable[[], Any] = na_func,
        description: str | None = None,
    ) -> None:
        self._name = name
        self._typefunc = typefunc
        self._nafunc = nafunc
        self._description = description

    @property
    def name(self):
        return self._name

    def convert(self, value: str) -> Any:
        if value:
            return self._typefunc(value)
        else:
            return self._nafunc()

    def description(self):
        return self._description

    def __repr__(self) -> str:
        return (
            f"{self.__class__.__name__}("
            f"name={self._name!r}, "
            f"typefunc={self._typefunc!r}, "
            f"nafunc={self._nafunc!r}, "
            f"description={self._description!r}"
            f")"
        )


class AnnotationListEntry(AnnotationEntry):
    def __init__(
        self,
        name: str,
        sep: str,
        typefunc: Callable[[str], Any] | None = None,
        inner_typefunc: Callable[[str], Any] = lambda x: x,
        **kwargs,
    ) -> None:
        typefunc = (
            typefunc
            if typefunc
            else lambda v: [inner_typefunc(x.strip()) for x in v.split(sep)]
        )
        super().__init__(name, typefunc, nafunc=lambda: [], **kwargs)


class AnnotationListDictEntry(AnnotationEntry):
    def __init__(self, name: str, nafunc=lambda: None, **kwargs) -> None:
        def typefunc(x):
            key_value_tuples = (v.split(":", maxsplit=1) for v in x.split("&"))
            mapping = defaultdict(list)
            for key, value in key_value_tuples:
                mapping[key].append(value)
            # make sure non-existent keys do not return list() on __getitem__ calls
            # in the filter expression (without actually building a new dict from
            # the defaultdict)
            mapping.default_factory = nafunc
            return mapping

        super().__init__(name=name, typefunc=typefunc, **kwargs)


class RangeTotal:
    def __init__(self, r: range, total: int, raw: str) -> None:
        self.range = r
        self.total = total
        self._raw = raw

    raw = property(lambda self: self._raw, None, None)

    @classmethod
    def from_vep_string(cls, value: str) -> RangeTotal:
        v = value.split("/")
        r = [int(s) for s in v[0].split("-")]
        if len(r) == 1:
            return cls(range(r[0], r[0] + 1), int(v[1]), value)
        elif len(r) == 2:
            return cls(range(r[0], r[1] + 1), int(v[1]), value)
        else:
            raise ValueError(
                "Found more than two values separated by '-', "
                "expected only a single int, or two ints separated by '-'.",
            )

    def __str__(self) -> str:
        if len(self.range) == 1:
            return f"number / total: {self.range.start} / {self.total}"
        else:
            return (
                f"range / total: "
                f"{self.range.start} - {self.range.stop - 1} / {self.total}"
            )

    def __repr__(self) -> str:
        return (
            f"{self.__class__.__name__}"
            f"(range=range({self.range.start!r}, {self.range.stop!r}), "
            f"total={self.total!r})"
        )


class AnnotationRangeTotalEntry(AnnotationEntry):
    def __init__(self, name: str, **kwargs) -> None:
        super().__init__(name, typefunc=RangeTotal.from_vep_string, **kwargs)


class NumberTotal:
    def __init__(self, number: int, total: int, raw: str) -> None:
        self.number = number
        self.total = total
        self._raw = raw

    raw = property(lambda self: self._raw, None, None)

    @classmethod
    def from_vep_string(cls, value: str) -> NumberTotal:
        v = value.split("/")
        return cls(int(v[0]), int(v[1]), value)

    def __str__(self) -> str:
        return f"number / total: {self.number} / {self.total}"

    def __repr__(self) -> str:
        return (
            f"{self.__class__.__name__}(number={self.number!r}, total={self.total!r})"
        )


class AnnotationNumberTotalEntry(AnnotationEntry):
    def __init__(self, name: str, **kwargs) -> None:
        super().__init__(name, typefunc=NumberTotal.from_vep_string, **kwargs)


PREDICTION_SCORE_REGEXP: re.Pattern = re.compile(r"(.*)\((.*)\)")


class AnnotationPredictionScoreEntry(AnnotationEntry):
    def __init__(self, name: str, **kwargs) -> None:
        def typefunc(x: str) -> dict[str, float]:
            match = PREDICTION_SCORE_REGEXP.findall(x)[0]
            return {match[0]: float32(match[1])}

        super().__init__(name, typefunc=typefunc, nafunc=lambda: {}, **kwargs)


class DefaultAnnotationEntry(AnnotationEntry):
    def __init__(self, name: str) -> None:
        super().__init__(name)


class AnnotationTyper:
    def __init__(self, mapping: dict[str, AnnotationEntry]) -> None:
        self._mapping = mapping

    def get_entry(self, key: str) -> AnnotationEntry:
        entry = self._mapping.get(key)
        if not entry:
            print(
                f"No type information available for '{key}', defaulting to `str`. "
                f"If you would like to have a custom type for this, "
                f"please consider filing an issue at "
                f"https://github.com/vembrane/vembrane/issues",
                file=stderr,
            )
            self._mapping[key] = DefaultAnnotationEntry(key)
            entry = self._mapping[key]
        return entry

    def convert(self, key: str, value: str) -> tuple[str, AnnotationType]:
        entry = self.get_entry(key)
        return entry.name, entry.convert(value)


KNOWN_ANN_TYPE_MAP_SNPEFF = {
    "Allele": AnnotationEntry("Allele"),
    "Annotation": AnnotationEntry("Annotation"),
    "Annotation_Impact": AnnotationEntry("Annotation_Impact"),
    "Gene_Name": AnnotationEntry("Gene_Name"),
    "Gene_ID": AnnotationEntry("Gene_ID"),
    "Feature_Type": AnnotationEntry("Feature_Type"),
    "Feature_ID": AnnotationEntry("Feature_ID"),
    "Transcript_BioType": AnnotationEntry("Transcript_BioType"),
    "Rank": AnnotationEntry("Rank"),
    "HGVS.c": AnnotationEntry("HGVS.c"),
    "HGVS.p": AnnotationEntry("HGVS.p"),
    "cDNA.pos / cDNA.length": AnnotationEntry(
        "cDNA.pos / cDNA.length",
        PosRange.from_snpeff_str,
    ),
    "CDS.pos / CDS.length": AnnotationEntry(
        "CDS.pos / CDS.length",
        PosRange.from_snpeff_str,
    ),
    "AA.pos / AA.length": AnnotationEntry(
        "AA.pos / AA.length",
        PosRange.from_snpeff_str,
    ),
    "Distance": AnnotationEntry("Distance", str),
    "ERRORS / WARNINGS / INFO": AnnotationListEntry(
        "ERRORS / WARNINGS / INFO",
        "/",
    ),
}

# fields, types and description taken from:
# https://www.ensembl.org/info/docs/tools/vep/vep_formats.html#other_fields
KNOWN_ANN_TYPE_MAP_VEP = {
    "Location": AnnotationEntry(
        "Location",
        description="In standard coordinate format (chr:start or chr:start-end)",
    ),
    "Allele": AnnotationEntry(
        "Allele",
        description="The variant allele used to calculate the consequence",
    ),
    "Gene": AnnotationEntry("Gene", description="Ensembl stable ID of affected gene"),
    "Feature": AnnotationEntry("Feature", description="Ensembl stable ID of feature"),
    "Feature_type": AnnotationEntry(
        "Feature_type",
        description="Type of feature. "
        "Currently one of Transcript, RegulatoryFeature, MotifFeature.",
    ),
    "Consequence": AnnotationEntry(
        "Consequence",
        description="Consequence type of this variant",
    ),
    "cDNA_position": AnnotationEntry("cDNA_position", PosRange.from_vep_str),
    "CDS_position": AnnotationEntry("CDS_position", PosRange.from_vep_str),
    "Protein_position": AnnotationEntry("Protein_position", PosRange.from_vep_str),
    "HGSVc": AnnotationEntry("HGSVc"),
    "HGSVp": AnnotationEntry("HGSVp"),
    "REF_ALLELE": AnnotationEntry("REF_ALLELE", description="The reference allele"),
    "IMPACT": AnnotationEntry(
        "IMPACT",
        description="The impact modifier for the consequence type",
    ),
    "SYMBOL": AnnotationEntry("SYMBOL", description="The gene symbol"),
    "VARIANT_CLASS": AnnotationEntry(
        "VARIANT_CLASS",
        description="Sequence Ontology variant class",
    ),
    "SYMBOL_SOURCE": AnnotationEntry(
        "SYMBOL_SOURCE",
        description="The source of the gene symbol",
    ),
    "STRAND": AnnotationEntry(
        "STRAND",
        int,
        description="The DNA strand (1 or -1) on which the transcript/feature lies",
    ),
    "ENSP": AnnotationEntry(
        "ENSP",
        description="The Ensembl protein identifier of the affected transcript",
    ),
    "FLAGS": AnnotationListEntry(
        "FLAGS",
        sep="&",
        description="Transcript quality flags: "
        "cds_start_NF: CDS 5' incomplete, cds_end_NF: CDS 3' incomplete",
    ),
    "SWISSPROT": AnnotationEntry(
        "SWISSPROT",
        description="Best match UniProtKB/Swiss-Prot accession of protein product",
    ),
    "TREMBL": AnnotationEntry(
        "TREMBL",
        description="Best match UniProtKB/TrEMBL accession of protein product",
    ),
    "UNIPARC": AnnotationEntry(
        "UNIPARC",
        description="Best match UniParc accession of protein product",
    ),
    "HGVSc": AnnotationEntry("HGVSc", description="The HGVS coding sequence name"),
    "HGVSp": AnnotationEntry("HGVSp", description="The HGVS protein sequence name"),
    "HGVSg": AnnotationEntry("HGVSg", description="The HGVS genomic sequence name"),
    "HGVS_OFFSET": AnnotationEntry(
        "HGVS_OFFSET",
        int,
        description="Indicates by how many bases the HGVS notations for this variant "
        "have been shifted",
    ),
    # "NEAREST": AnnotationEntry("NEAREST",
    #               description="Identifier(s) of nearest transcription start site"),
    "SIFT": AnnotationPredictionScoreEntry(
        "SIFT",
        description="The SIFT prediction and/or score,"
        " with both given as prediction(score)",
    ),
    "PolyPhen": AnnotationPredictionScoreEntry(
        "PolyPhen",
        description="The PolyPhen prediction and/or score",
    ),
    "MOTIF_NAME": AnnotationEntry(
        "MOTIF_NAME",
        description="The source and identifier of a transcription factor binding "
        "profile aligned at this position",
    ),
    "MOTIF_POS": AnnotationEntry(
        "MOTIF_POS",
        int,
        description="The relative position of the variation in the aligned TFBP",
    ),
    "HIGH_INF_POS": AnnotationEntry(
        "HIGH_INF_POS",
        typefunc="Y".__eq__,
        description="A flag indicating if the variant falls in a high information "
        "position of a transcription factor binding profile (TFBP)",
    ),
    "MOTIF_SCORE_CHANGE": AnnotationEntry(
        "MOTIF_SCORE_CHANGE",
        float32,
        description="The difference in motif score of the reference and variant "
        "sequences for the TFBP",
    ),
    "CELL_TYPE": AnnotationListEntry(
        "CELL_TYPE",
        ",",
        description="List of cell types and classifications for regulatory feature",
    ),
    "CANONICAL": AnnotationEntry(
        "CANONICAL",
        typefunc="YES".__eq__,
        description="A flag indicating if the transcript is denoted as the canonical "
        "transcript for this gene",
    ),
    "CCDS": AnnotationEntry(
        "CCDS",
        description="The CCDS identifer for this transcript, where applicable",
    ),
    "INTRON": AnnotationNumberTotalEntry(
        "INTRON",
        description="The intron number (out of total number)",
    ),
    "EXON": AnnotationRangeTotalEntry(
        "EXON",
        description="The exon index range (out of total number of exons)",
    ),
    "DOMAINS": AnnotationListDictEntry(
        "DOMAINS",
        description="The source and identifer of any overlapping protein domains",
    ),
    "DISTANCE": AnnotationEntry(
        "DISTANCE",
        int,
        description="Shortest distance from variant to transcript",
    ),
    "IND": AnnotationEntry("IND", description="Individual name"),
    # "ZYG": AnnotationEntry(
    #     "ZYG", description="Zygosity of individual genotype at this locus"
    # ),
    # "SV": AnnotationEntry("SV", description="IDs of overlapping structural variants"),
    # "FREQS": AnnotationEntry(
    #     "FREQS", description="Frequencies of overlapping variants used in filtering"
    # ),
    "AF": AnnotationEntry(
        "AF",
        float32,
        description="Frequency of existing variant in 1000 Genomes",
    ),
    "AFR_AF": AnnotationEntry(
        "AFR_AF",
        float32,
        description="Frequency of existing variant in 1000 Genomes combined "
        "African population",
    ),
    "AMR_AF": AnnotationEntry(
        "AMR_AF",
        float32,
        description="Frequency of existing variant in 1000 Genomes combined "
        "American population",
    ),
    "ASN_AF": AnnotationEntry(
        "ASN_AF",
        float32,
        description="Frequency of existing variant in 1000 Genomes combined "
        "Asian population",
    ),
    "EUR_AF": AnnotationEntry(
        "EUR_AF",
        float32,
        description="Frequency of existing variant in 1000 Genomes combined "
        "European population",
    ),
    "EAS_AF": AnnotationEntry(
        "EAS_AF",
        float32,
        description="Frequency of existing variant in 1000 Genomes combined "
        "East Asian population",
    ),
    "SAS_AF": AnnotationEntry(
        "SAS_AF",
        float32,
        description="Frequency of existing variant in 1000 Genomes combined "
        "South Asian population",
    ),
    "AA_AF": AnnotationEntry(
        "AA_AF",
        float32,
        description="Frequency of existing variant in NHLBI-ESP "
        "African American population",
    ),
    "EA_AF": AnnotationEntry(
        "EA_AF",
        float32,
        description="Frequency of existing variant in NHLBI-ESP "
        "European American population",
    ),
    "gnomAD_AF": AnnotationEntry(
        "gnomAD_AF",
        float32,
        description="Frequency of existing variant in gnomAD exomes "
        "combined population",
    ),
    "gnomAD_AFR_AF": AnnotationEntry(
        "gnomAD_AFR_AF",
        float32,
        description="Frequency of existing variant in gnomAD exomes "
        "African/American population",
    ),
    "gnomAD_AMR_AF": AnnotationEntry(
        "gnomAD_AMR_AF",
        float32,
        description="Frequency of existing variant in gnomAD exomes "
        "American population",
    ),
    "gnomAD_ASJ_AF": AnnotationEntry(
        "gnomAD_ASJ_AF",
        float32,
        description="Frequency of existing variant in gnomAD exomes "
        "Ashkenazi Jewish population",
    ),
    "gnomAD_EAS_AF": AnnotationEntry(
        "gnomAD_EAS_AF",
        float32,
        description="Frequency of existing variant in gnomAD exomes "
        "East Asian population",
    ),
    "gnomAD_FIN_AF": AnnotationEntry(
        "gnomAD_FIN_AF",
        float32,
        description="Frequency of existing variant in gnomAD exomes "
        "Finnish population",
    ),
    "gnomAD_NFE_AF": AnnotationEntry(
        "gnomAD_NFE_AF",
        float32,
        description="Frequency of existing variant in gnomAD exomes "
        "Non-Finnish European population",
    ),
    "gnomAD_OTH_AF": AnnotationEntry(
        "gnomAD_OTH_AF",
        float32,
        description="Frequency of existing variant in gnomAD exomes "
        "combined other combined populations",
    ),
    "gnomAD_SAS_AF": AnnotationEntry(
        "gnomAD_SAS_AF",
        float32,
        description="Frequency of existing variant in gnomAD exomes "
        "South Asian population",
    ),
    "MAX_AF": AnnotationEntry(
        "MAX_AF",
        float32,
        description="Maximum observed allele frequency in "
        "1000 Genomes, ESP and gnomAD",
    ),
    "MAX_AF_POPS": AnnotationListEntry(
        "MAX_AF_POPS",
        sep="&",
        description="Populations in which maximum allele frequency was observed",
    ),
    "CLIN_SIG": AnnotationListEntry(
        "CLIN_SIG",
        "&",
        description="ClinVar clinical significance of the dbSNP variant",
    ),
    "BIOTYPE": AnnotationEntry(
        "BIOTYPE",
        description="Biotype of transcript or regulatory feature",
    ),
    "APPRIS": AnnotationEntry(
        "APPRIS",
        description="Annotates alternatively spliced transcripts as primary or "
        "alternate based on a range of computational methods. "
        "NB: not available for GRCh37",
    ),
    "TSL": AnnotationEntry(
        "TSL",
        description="Transcript support level. NB: not available for GRCh37",
    ),
    "PUBMED": AnnotationListEntry(
        "PUBMED",
        description="Pubmed ID(s) of publications that cite existing variant",
        sep="&",
    ),
    "SOMATIC": AnnotationListEntry(
        "SOMATIC",
        description="Somatic status of existing variant(s); "
        "multiple values correspond to multiple values "
        "in the Existing_variation field",
        sep="&",
    ),
    "PHENO": AnnotationListEntry(
        "PHENO",
        sep="&",
        description="Indicates if existing variant is associated with a phenotype, "
        "disease or trait; "
        "multiple values correspond to multiple values "
        "in the Existing_variation field",
    ),
    # TODO list type with unconfirmed sep
    "GENE_PHENO": AnnotationListEntry(
        "GENE_PHENO",
        sep="&",
        description="Indicates if overlapped gene is associated with a phenotype, "
        "disease or trait",
    ),
    "ALLELE_NUM": AnnotationEntry(
        "ALLELE_NUM",
        int,
        description="Allele number from input; "
        "0 is reference, 1 is first alternate etc",
    ),
    # "MINIMISED": AnnotationEntry(
    #     "MINIMISED",
    #     description="Alleles in this variant have been converted to minimal "
    #                 "representation before consequence calculation",
    # ),
    # TODO parse flag:
    #  "indicates if this block of consequence data was picked by
    #  --flag_pick or --flag_pick_allele"
    # "PICK": AnnotationEntry(
    #     "PICK",
    #     description="Indicates if this block of consequence data was picked by "
    #                 "--flag_pick or --flag_pick_allele",
    # ),
    # "BAM_EDIT": AnnotationEntry(
    #     "BAM_EDIT", description="Indicates success or failure of edit using BAM file"
    # ),
    "GIVEN_REF": AnnotationEntry(
        "GIVEN_REF",
        description="Reference allele from input",
    ),
    "USED_REF": AnnotationEntry(
        "USED_REF",
        description="Reference allele as used to get consequences",
    ),
    # TODO parse flag:
    #  see https://www.ensembl.org/info/docs/tools/vep/vep_formats.html#other_fields
    # "REFSEQ_MATCH": AnnotationEntry(
    #     "REFSEQ_MATCH",
    #     description="The RefSeq transcript match status; contains a number of flags "
    #                 "indicating whether this RefSeq transcript matches "
    #                 "the underlying reference sequence and/or an Ensembl transcript",
    # ),
    "OverlapBP": AnnotationEntry(
        "OverlapBP",
        int,
        description="Number of base pairs overlapping with the corresponding "
        "structural variation feature",
    ),
    "OverlapPC": AnnotationEntry(
        "OverlapPC",
        float32,
        description="Percentage of corresponding structural variation feature "
        "overlapped by the given input",
    ),
    # "CHECK_REF": AnnotationEntry(
    #     "CHECK_REF",
    #     description="Reports variants where the input reference does not match "
    #                 "the expected reference",
    # ),
    "AMBIGUITY": AnnotationEntry(
        "AMBIGUITY",
        description="IUPAC allele ambiguity code",
    ),
    "Amino_acids": AnnotationListEntry(
        "Amino_acids",
        description="Reference and variant amino acids",
        sep="/",
    ),
    "Codons": AnnotationListEntry(
        "Codons",
        description="Reference and variant codon sequence",
        sep="/",
    ),
    # TODO HGNC_ID description
    "HGNC_ID": AnnotationEntry("HGNC_ID"),
    "MANE": AnnotationEntry(
        "MANE",
        description="Matched Annotation from NCBI and EMBL-EBI (MANE).",
    ),
    "MANE_SELECT": AnnotationEntry(
        "MANE_SELECT",
        description="Matched Annotation from NCBI and EMBL-EBI (MANE) "
        "canonical transcript, indicated by the respective RefSeq NM ID."
        "For more info, see: "
        "https://www.ensembl.org/info/genome/genebuild/mane.html",
    ),
    "MANE_PLUS_CLINICAL": AnnotationEntry(
        "MANE_PLUS_CLINICAL",
        description="Matched Annotation from NCBI and EMBL-EBI (MANE) "
        "transcripts beyond MANE_SELECT, that are important clinically. "
        "Indicated by their RefSeq NM IDs."
        "For more info, see: "
        "https://www.ensembl.org/info/genome/genebuild/mane.html",
    ),
    "GO": AnnotationEntry("GO", description="Gene ontology (GO) terms."),
    "miRNA": AnnotationEntry(
        "miRNA",
        description="Determines where in the secondary structure of a miRNA "
        "a variant falls",
    ),
    "Existing_variation": AnnotationListEntry(
        "Existing_variation",
        sep="&",
        description="Identifier(s) of co-located known variants",
    ),
    "LoFtool": AnnotationEntry(
        "LoFtool",
        typefunc=float32,
        description="Provides a rank of genic intolerance and "
        "consequent susceptibility to disease based on the ratio of Loss-of-function "
        "(LoF) to synonymous mutations.",
    ),
    "REVEL": AnnotationEntry(
        "REVEL",
        typefunc=float32,
        description="Estimate of the pathogenicity of missense variants. "
        "Please cite the REVEL publication alongside the VEP if you use this "
        "resource: https://www.ncbi.nlm.nih.gov/pubmed/27666373",
    ),
    "ExACpLI": AnnotationEntry(
        "ExACpLI",
        typefunc=float32,
        description="Probabililty of a gene being loss-of-function intolerant (pLI). "
        "Please cite the respective ExAC publication alongside the VEP if you use this "
        "resource: https://www.ncbi.nlm.nih.gov/pubmed/27535533",
    ),
}

# VEP now uses gnomADe_* and gnomADg_* instead of gnomAD_*.
# Therefore, we need to add these new entries to the KNOWN_ANN_TYPE_MAP_VEP
NEW_GNOMAD_ENTRIES = {}
for key, typer in KNOWN_ANN_TYPE_MAP_VEP.items():
    if key.startswith("gnomAD_"):
        sub_key = key.split("_", 1)[1]
        for t in ("e", "g"):
            name = f"gnomAD{t}_{sub_key}"
            description = typer.description()
            if t == "g":
                description = description.replace("gnomAD exomes", "gnomAD genomes")
            entry = AnnotationEntry(
                name=name,
                typefunc=typer._typefunc,
                description=description,
            )
            NEW_GNOMAD_ENTRIES[name] = entry
KNOWN_ANN_TYPE_MAP_VEP.update(NEW_GNOMAD_ENTRIES)
KNOWN_ANN_TYPE_MAP = {**KNOWN_ANN_TYPE_MAP_SNPEFF, **KNOWN_ANN_TYPE_MAP_VEP}

ANN_TYPER = AnnotationTyper(KNOWN_ANN_TYPE_MAP)<|MERGE_RESOLUTION|>--- conflicted
+++ resolved
@@ -2,18 +2,13 @@
 
 import re
 from collections import defaultdict
-from collections.abc import Callable, Iterable
 from ctypes import c_float
 from sys import stderr
-from typing import Any, Union
-
-<<<<<<< HEAD
+from typing import Any, Callable, Iterable, Union
+
 import numpy as np
 
-from .errors import MoreThanOneAltAllele, NotExactlyOneValue
-=======
 from .errors import MoreThanOneAltAlleleError, NotExactlyOneValueError
->>>>>>> 4f7cd167
 
 
 def float32(val: str) -> float:
@@ -146,25 +141,15 @@
     elif isinstance(value, list):
         value = tuple(value)
     if number == "A":
-<<<<<<< HEAD
         if isinstance(value, tuple):
             if len(value) != 1:
-                raise MoreThanOneAltAllele()
+                raise MoreThanOneAltAlleleError()
             return value[0] if value[0] is not None else NA
         return value
     if number == "R":
         if len(value) != 2:
-            raise MoreThanOneAltAllele()
+            raise MoreThanOneAltAlleleError()
         return InfoTuple(tuple(value))
-=======
-        if len(value) != 1:
-            raise MoreThanOneAltAlleleError
-        return value[0] if value[0] is not None else NA
-    if number == "R":
-        if len(value) != 2:
-            raise MoreThanOneAltAlleleError
-        return InfoTuple(value)
->>>>>>> 4f7cd167
     if number == "1":
         if isinstance(value, tuple):
             if len(value) != 1:

import json
import textwrap
from typing import Any, Callable, Dict, Iterator, TextIO

import yaml
import yte  # type: ignore

from vembrane.ann_types import NA
from vembrane.backend.base import VCFHeader, VCFReader, VCFRecord
from vembrane.common import Primitive, add_common_arguments, create_reader, smart_open
from vembrane.errors import VembraneError, handle_vembrane_error
from vembrane.representations import (
    Annotation,
    SourceEnvironment,
)


def add_subcommand(subparsers):
    parser = subparsers.add_parser(
        "structured",
<<<<<<< HEAD
        description="Converts VCF records into structured data in YAML, JSON or JSONL "
        "format given a YAML/YTE template.",
=======
        help="Create structured output (e.g., JSON/YAML) "
        "from a VCF file using a YTE template.",
        description="Create structured output from a VCF and a YTE template.",
>>>>>>> f089adb8
    )
    parser.add_argument(
        "template",
        help="File containing a YTE template with the desired structure per record "
        "and expressions that retrieve data from the VCF record.",
    )
    parser.add_argument(
        "vcf",
<<<<<<< HEAD
        help="The file containing the variants. If not specified, reads from STDIN.",
=======
        help="Path to the VCF/BCF file to be filtered. Defaults to '-' for stdin.",
>>>>>>> f089adb8
        nargs="?",
        default="-",
    )
    parser.add_argument(
        "--output-fmt",
        choices=["json", "jsonl", "yaml"],
        help="Output format. If not specified, can be automatically determined from "
        "the --output file extension.",
    )
    parser.add_argument(
        "--output",
        "-o",
        default="-",
        help="Output file, if not specified, output is written to STDOUT.",
    )
    add_common_arguments(parser)


ConvertedRecords = Iterator[list[Any] | dict[Any, Any] | Any]


class CodeHandler(yte.CodeHandler):
    def __init__(self, ann_key: str, header: VCFHeader) -> None:
        self.ann_key = ann_key
        self.header = header
        self._envs: Dict[str, SourceEnvironment] = {}
        self._record: VCFRecord | None = None
        self._record_idx: int | None = None
        self._annotation: str | None = None

    def update_from_record(self, idx: int, record: VCFRecord) -> None:
        self._record = record
        self._record_idx = idx
        for env in self._envs.values():
            env.update_from_record(idx, record)

    def update_from_annotation(self, annotation: str | None) -> None:
        self._annotation = annotation
        if annotation is not None:
            for env in self._envs.values():
                if env.expression_annotations():
                    env.update_annotation(annotation)

    def _env(self, source: str) -> SourceEnvironment:
        env = self._envs.get(source)
        if env is None:
            env = SourceEnvironment(source, self.ann_key, self.header)
            env.update_from_record(self._record_idx, self._record)  # type: ignore
            if self._annotation is not None:
                env.update_annotation(self._annotation)
            self._envs[source] = env
        return env

    def eval(self, expr: str, variables: Dict[str, Any]) -> Any:
        env = self._env(expr)
        return eval(env.compiled, variables, env)

    def exec(self, source: str, variables: Dict[str, Any]) -> Any:
        env = self._env(source)
        return exec(env.compiled, variables, env)


class ValueHandler(yte.ValueHandler):
    def postprocess_atomic_value(self, value: Any) -> Any:
        processed = super().postprocess_atomic_value(value)
        if processed is NA:
            return None
        return processed


def process_vcf(
    vcf: VCFReader,
    template: str,
    ann_key: str,
    variables: Dict[str, Any] | None = None,
    postprocess: Callable[[Any], Any] | None = None,
) -> ConvertedRecords:
    code_handler = CodeHandler(ann_key, vcf.header)
    value_handler = ValueHandler()
    if variables is None:
        variables = {}

    annotation = Annotation(ann_key, vcf.header)

    for idx, record in enumerate(vcf):
        try:
            # TODO: For now structural variants are not supported
            # but should be added later.
            if record.is_sv_record:
                print(
                    f"Warning: Record is a structural variant which are currently "
                    f"not supported and will be skipped.\n"
                    f"Record: {record}"
                )
                continue
            code_handler.update_from_record(idx, record)
            annotations = annotation.get_record_annotations(idx, record)

            for ann in annotations:
                code_handler.update_from_annotation(ann)
                converted = yte.process_yaml(
                    template,
                    code_handler=code_handler,
                    value_handler=value_handler,
                    variables=variables,
                )
                if postprocess is not None:
                    converted = postprocess(converted)
                yield converted
        except Exception as e:
            raise VembraneError.from_record_and_exception(idx, record, e) from e


def write_records_jsonl(output_file: TextIO, records: ConvertedRecords) -> None:
    for record in records:
        print(json.dumps(record), file=output_file)


def write_records_json(output_file: TextIO, records: ConvertedRecords) -> None:
    print("[", file=output_file)
    for idx, record in enumerate(records):
        if idx > 0:
            print(",", file=output_file)
        print(json.dumps(record), file=output_file)
    print("]", file=output_file)


def write_records_yaml(output_file: TextIO, records: ConvertedRecords) -> None:
    for record in records:
        head, tail = yaml.dump(record).split("\n", 1)
        head = f"- {head}"
        tail = textwrap.indent(tail, "  ")

        print(head, file=output_file)
        print(tail, file=output_file)


@handle_vembrane_error
def process(
    template: str,
    output_fmt: str | None,
    output: str,
    vcf: str,
    annotation_key: str,
    overwrite_number_info: dict[str, str],
    overwrite_number_format,
    backend,
    variables: Dict[str, Any] | None = None,
    postprocess: (
        Callable[[Primitive | dict | list], Primitive | dict | list] | None
    ) = None,
) -> None:
    overwrite_number = {
        "INFO": dict(overwrite_number_info),
        "FORMAT": dict(overwrite_number_format),
    }

    if output_fmt is None:
        if output.endswith(".json"):
            output_fmt = "json"
        elif output.endswith(".jsonl"):
            output_fmt = "jsonl"
        elif output.endswith(".yaml") or output.endswith(".yml"):
            output_fmt = "yaml"
        elif output == "-":
            raise VembraneError(
                "--output-fmt must be specified when writing to STDOUT."
            )
        else:
            raise VembraneError(
                f"Unsupported file format: {output}, only .json, .jsonl and "
                ".yaml are supported."
            )

    if output_fmt == "jsonl":
        write_records = write_records_jsonl
    elif output_fmt == "json":
        write_records = write_records_json
    elif output_fmt == "yaml":
        write_records = write_records_yaml
    else:
        raise VembraneError(
            f"Unsupported output format: {output_fmt}, only json, jsonl and yaml are "
            "supported."
        )

    with (
        create_reader(
            vcf,
            backend=backend,
            overwrite_number=overwrite_number,
        ) as reader,
        smart_open(output, mode="w") as writer,
    ):
        write_records(
            writer,
            process_vcf(
                reader,
                template,
                annotation_key,
                variables=variables,
                postprocess=postprocess,
            ),
        )


def execute(args):
    with open(args.template, "r") as template:
        template = template.read()

    process(
        template=template,
        output_fmt=args.output_fmt,
        output=args.output,
        vcf=args.vcf,
        annotation_key=args.annotation_key,
        overwrite_number_info=args.overwrite_number_info,
        overwrite_number_format=args.overwrite_number_format,
        backend=args.backend,
    )<|MERGE_RESOLUTION|>--- conflicted
+++ resolved
@@ -18,14 +18,9 @@
 def add_subcommand(subparsers):
     parser = subparsers.add_parser(
         "structured",
-<<<<<<< HEAD
-        description="Converts VCF records into structured data in YAML, JSON or JSONL "
-        "format given a YAML/YTE template.",
-=======
         help="Create structured output (e.g., JSON/YAML) "
         "from a VCF file using a YTE template.",
         description="Create structured output from a VCF and a YTE template.",
->>>>>>> f089adb8
     )
     parser.add_argument(
         "template",
@@ -34,11 +29,7 @@
     )
     parser.add_argument(
         "vcf",
-<<<<<<< HEAD
-        help="The file containing the variants. If not specified, reads from STDIN.",
-=======
         help="Path to the VCF/BCF file to be filtered. Defaults to '-' for stdin.",
->>>>>>> f089adb8
         nargs="?",
         default="-",
     )

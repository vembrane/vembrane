--- conflicted
+++ resolved
@@ -1,9 +1,9 @@
 import re
 import sys
-from collections.abc import Iterator
 from itertools import chain, islice
 from sys import stderr
 from types import MappingProxyType
+from typing import Iterator
 
 from .. import __version__
 from ..ann_types import NA
@@ -95,11 +95,7 @@
     idx: int,
     record: VCFRecord,
     ann_key: str,
-<<<<<<< HEAD
-) -> Tuple[VCFRecord, bool]:
-=======
-) -> tuple[VariantRecord, bool]:
->>>>>>> 4f7cd167
+) -> tuple[VCFRecord, bool]:
     env.update_from_record(idx, record)
     if env.expression_annotations():
         # if the expression contains a reference to the ANN field
@@ -126,18 +122,10 @@
 
 
 def tag_vcf(
-<<<<<<< HEAD
     vcf: VCFReader,
-    expressions: Dict[str, str],
-    ann_key: str,
-    auxiliary: Dict[str, Set[str]] = {},
-=======
-    vcf: VariantFile,
     expressions: dict[str, str],
     ann_key: str,
     auxiliary: dict[str, set[str]] = MappingProxyType({}),
-    overwrite_number: dict[str, dict[str, str]] = MappingProxyType({}),
->>>>>>> 4f7cd167
     invert: bool = False,
 ) -> Iterator[VCFRecord]:
     # For each tag-expression pair, a different Environment must be used.
@@ -170,16 +158,14 @@
     }
 
     with create_reader(
-        args.vcf, backend=args.backend, overwrite_number=overwrite_number
+        args.vcf,
+        backend=args.backend,
+        overwrite_number=overwrite_number,
     ) as reader:
         header: VCFHeader = reader.header
         expressions = dict(args.tag)
         for tag, expr in expressions.items():
-<<<<<<< HEAD
-            for t, rec in reader.header.filters.items():
-=======
-            for t, _rec in vcf.header.filters.items():
->>>>>>> 4f7cd167
+            for t, _rec in reader.header.filters.items():
                 if t == tag:
                     e = FilterAlreadyDefinedError(tag)
                     print(e, file=stderr)
@@ -188,20 +174,10 @@
                 check_tag(tag)
             except VembraneError as ve:
                 print(ve, file=stderr)
-<<<<<<< HEAD
-                exit(1)
-            expr = swap_quotes(expr) if single_outer(expr) else expr
-            check_expression(expr)
-            reader.header.add_filter(tag, expr)
-=======
                 sys.exit(1)
             expression = swap_quotes(expr) if single_outer(expr) else expr
             check_expression(expression)
-            vcf.header.add_meta(
-                key="FILTER",
-                items=[("ID", tag), ("Description", expression)],
-            )
->>>>>>> 4f7cd167
+            reader.header.add_filter(tag, expression)
 
         header.add_generic("vembraneVersion", __version__)
         header.add_generic(

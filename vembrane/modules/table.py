--- conflicted
+++ resolved
@@ -277,14 +277,17 @@
 
 
 def execute(args):
-<<<<<<< HEAD
     vcf = VCF(args.vcf)
     expression = preprocess_header_expression(args.expression, vcf, True)
+    overwrite_number = {
+        "INFO": dict(args.overwrite_number_info),
+        "FORMAT": dict(args.overwrite_number_format),
+    }
     rows = tableize_vcf(
         vcf,
         expression,
         args.annotation_key,
-        overwrite_number=args.overwrite_number,
+        overwrite_number=overwrite_number,
     )
 
     try:
@@ -305,38 +308,4 @@
             writer.writerows(get_row(row) for row in rows)
     except VembraneError as ve:
         print(ve, file=stderr)
-        exit(1)
-=======
-    with VariantFile(args.vcf) as vcf:
-        expression = preprocess_header_expression(args.expression, vcf, True)
-        overwrite_number = {
-            "INFO": dict(args.overwrite_number_info),
-            "FORMAT": dict(args.overwrite_number_format),
-        }
-        rows = tableize_vcf(
-            vcf,
-            expression,
-            args.annotation_key,
-            overwrite_number=overwrite_number,
-        )
-
-        try:
-            with smart_open(args.output, "wt", newline="") as csvfile:
-                writer = csv.writer(
-                    csvfile, delimiter=args.separator, quoting=csv.QUOTE_MINIMAL
-                )
-                if args.header != "none":
-                    header = get_header(args, vcf)
-                    n_header_cols = len(header)
-                    expr_cols = expression.split(", ")
-                    n_expr_cols = len(expr_cols)
-                    if n_header_cols != n_expr_cols:
-                        raise HeaderWrongColumnNumber(
-                            n_expr_cols, expr_cols, n_header_cols, header
-                        )
-                    writer.writerow(header)
-                writer.writerows(get_row(row) for row in rows)
-        except VembraneError as ve:
-            print(ve, file=stderr)
-            exit(1)
->>>>>>> ca4a5f5f
+        exit(1)
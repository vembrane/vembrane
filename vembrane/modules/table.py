import contextlib
import csv
import sys
from collections.abc import Iterator
from sys import stderr
from types import MappingProxyType
from typing import Any

import asttokens

<<<<<<< HEAD
from ..ann_types import NA
from ..backend.base import VCFReader, VCFRecord
from ..common import (
    AppendKeyValuePair,
    add_common_arguments,
    check_expression,
    create_reader,
    read_auxiliary,
)
from ..errors import HeaderWrongColumnNumber, VembraneError
=======
from ..common import AppendKeyValuePair, check_expression, read_auxiliary
from ..errors import HeaderWrongColumnNumberError, VembraneError
>>>>>>> 4f7cd167
from ..globals import allowed_globals
from ..representations import Environment
from .filter import DeprecatedAction


def add_subcommmand(subparsers):
    parser = subparsers.add_parser("table")
    parser.register("action", "deprecated", DeprecatedAction)
    parser.add_argument(
        "expression",
        type=check_expression,
        help="The expression for the output.",
    )
    parser.add_argument(
        "vcf",
        help="The file containing the variants.",
        nargs="?",
        default="-",
    )
    parser.add_argument(
        "--annotation-key",
        "-k",
        metavar="FIELDNAME",
        default="ANN",
        help="The INFO key for the annotation field.",
    )
    parser.add_argument(
        "--separator",
        "-s",
        default="\t",
        metavar="CHAR",
        help="Define the field separator (default: \\t).",
    )
    parser.add_argument(
        "--header",
        default="auto",
        metavar="TEXT",
        help='Override the automatically generated header. Provide "auto" (default) \
              to automatically generate the header from the expression. Provide a \
              comma separated string to manually set the header. Provide "none" to \
              disable any header output.',
    )
    parser.add_argument(
        "--long",
        help="Instead of using `for_each_sample` to generate multiple columns "
        "(wide format), "
        "use only one sample column but one row for each sample (long format).",
        action="store_true",
    )
    parser.add_argument(
        "--output",
        "-o",
        default="-",
        help="Output file, if not specified, output is written to STDOUT.",
    )
    parser.add_argument(
        "--aux",
        "-a",
        nargs=1,
        action=AppendKeyValuePair,
        metavar="NAME=PATH",
        default={},
        help="Path to an auxiliary file containing a set of symbols",
    )
    add_common_arguments(parser)


def tableize_vcf(
    vcf: VCFReader,
    expression: str,
    ann_key: str,
    overwrite_number: dict[str, dict[str, str]] = MappingProxyType({}),
    long: bool = False,
    auxiliary: dict[str, set[str]] = MappingProxyType({}),
) -> Iterator[tuple]:
<<<<<<< HEAD
    kwargs: Dict[str, Any] = dict(auxiliary=auxiliary)
=======
    kwargs: dict[str, Any] = {
        "overwrite_number": overwrite_number,
        "auxiliary": auxiliary,
    }
>>>>>>> 4f7cd167
    if long:
        kwargs[
            "evaluation_function_template"
        ] = "lambda: (({expression}) for SAMPLE in SAMPLES)"
    else:
        expression = f"({expression})"
    env = Environment(expression, ann_key, vcf.header, **kwargs)

    record: VCFRecord
    for idx, record in enumerate(vcf):
        env.update_from_record(idx, record)
        if env.expression_annotations():
            # if the expression contains a reference to the ANN field
            # get all annotations from the record.info field
            # (or supply an empty ANN value if the record has no ANN field)
            annotations = record.info[ann_key]
            if annotations is NA:
                num_ann_entries = len(env._annotation._ann_conv.keys())
                empty = "|" * num_ann_entries
                print(
                    f"No ANN field found in record {idx}, "
                    f"replacing with NAs (i.e. 'ANN={empty}')",
                    file=sys.stderr,
                )
                annotations = [empty]
            for annotation in annotations:
                if long:
                    yield from env.table(annotation)
                else:
                    yield env.table(annotation)
        else:
            if long:
                yield from env.table()
            else:
                yield env.table()


<<<<<<< HEAD
def generate_for_each_sample_expressions(s: str, vcf: VCFReader) -> List[str]:
=======
def generate_for_each_sample_expressions(s: str, vcf: VariantFile) -> list[str]:
>>>>>>> 4f7cd167
    from asttokens.util import replace

    # parse the `for_each_sample(lambda var: inner) expression
    var, inner = _var_and_body(s)

    # here we parse the inner part again, so that position offsets start at 0
    tok = asttokens.ASTTokens(inner, parse=True)

    # *replace* `var` with each value from the list of samples
    samples = list(vcf.header.samples)
    expanded = []
    for sample in samples:
        replacements = []
        for t in tok.tokens:
            if t.type == 1 and t.string == var:
                pos = (t.startpos, t.endpos)
                replacements.append((*pos, f"'{sample}'"))
        expanded.append(replace(inner, replacements))
    return expanded


<<<<<<< HEAD
def generate_for_each_sample_column_names(s: str, vcf: VCFReader) -> List[str]:
=======
def generate_for_each_sample_column_names(s: str, vcf: VariantFile) -> list[str]:
>>>>>>> 4f7cd167
    # parse the `for_each_sample(lambda var: inner) expression
    var, inner = _var_and_body(s)

    samples = list(vcf.header.samples)
    __globals = allowed_globals.copy()

    column_names = []
    for sample in samples:
        __globals[var] = sample
        column_name = eval(inner, __globals, {})
        if not isinstance(column_name, str | bytes):
            if hasattr(column_name, "__str__"):
                column_name = str(column_name)
            else:
                raise ValueError(
                    "The specified header expression does not evaluate to a string."
                    "Consider using `str(expression)` instead.",
                )
        column_names.append(column_name)
    return column_names


def _var_and_body(s):
    import ast

    tok = asttokens.ASTTokens(s, parse=True)
    tok.mark_tokens(tok.tree)
    var = None
    inner = ""

    # for_each_sample must be the top level function
    # since that is the only place it is allowed in order to split the header expression
    # such that there is one column per sample (instead of *one* list-valued column)

    # walk the resulting AST, find the "for_each_sample" ast.Call node,
    # and extract the variable name and lambda body code from that
    for node in asttokens.util.walk(tok.tree):
        if isinstance(node, ast.Call) and hasattr(node.func, "id"):
            if node.func.id == "for_each_sample":
                for arg in node.args:
                    if isinstance(arg, ast.Lambda):
                        var = tok.get_text(arg.args)
                        inner = tok.get_text(arg.body)
    return var, inner


def preprocess_expression(
<<<<<<< HEAD
    header: str, vcf: VCFReader, make_expression: bool = True
=======
    header: str,
    vcf: VariantFile,
    make_expression: bool = True,
>>>>>>> 4f7cd167
) -> str:
    """
    Split the header expression at toplevel commas into parts.
    Then, if one of these parts starts with 'for_each_sample',
    that part is expanded for each sample in vcf.header.samples
    """
    parts: list[str] = get_toplevel(header)
    to_expand = list(
        filter(lambda x: x[1].startswith("for_each_sample"), enumerate(parts)),
    )
    if len(to_expand) > 0 and vcf is None:
        raise ValueError("If FORMAT is to be expanded, the VCF kwarg must not be none.")
    parts_expanded: list[list[str]] = [[p] for p in parts]
    func = (
        generate_for_each_sample_expressions
        if make_expression
        else generate_for_each_sample_column_names
    )
    for i, p in to_expand:
        expanded = func(p, vcf)
        parts_expanded[i] = expanded
    parts_flattened = [p for pp in parts_expanded for p in pp]
    return ", ".join(parts_flattened)


<<<<<<< HEAD
def get_header(args, vcf: VCFReader) -> List[str]:
    if args.header == "auto":
        header = args.expression
    else:
        header = args.header
=======
def get_header(args, vcf: VariantFile) -> list[str]:
    header = args.expression if args.header == "auto" else args.header
>>>>>>> 4f7cd167
    if args.long:
        header = f"SAMPLE, {header}"
    return get_toplevel(preprocess_expression(header, vcf, args.header == "auto"))


def get_toplevel(header: str) -> list[str]:
    splitpos = [0]
    level = 0
    stack = []
    for i, c in enumerate(header):
        if c == "," and level == 0:
            splitpos.append(i + 1)
        elif c == "(":
            stack.append("(")
            level += 1
        elif c == ")":
            previous = stack[-1]
            if previous == "(":
                # found matching bracket pair
                stack.pop()
                level -= 1
            else:
                raise SyntaxError("No matching ( found.")
    if len(stack) != 0:
        raise SyntaxError("Imbalanced number of brackets.")
    splitpos.append(len(header) + 1)
    parts = []
    for start, end in zip(
        splitpos,
        splitpos[1:],
        strict=False,
    ):
        # remove leading + trailing whitespace
        parts.append(header[start : end - 1].strip())
    return parts


def get_row(row):
    if not isinstance(row, tuple):
        row = (row,)
    return row


@contextlib.contextmanager
def smart_open(filename=None, *args, **kwargs):
    fh = open(filename, *args, **kwargs) if filename and filename != "-" else sys.stdout

    try:
        yield fh
    finally:
        if fh is not sys.stdout:
            fh.close()


def execute(args):
    aux = read_auxiliary(args.aux)
    overwrite_number = {
        "INFO": dict(args.overwrite_number_info),
        "FORMAT": dict(args.overwrite_number_format),
    }
    with create_reader(
        args.vcf, backend=args.backend, overwrite_number=overwrite_number
    ) as vcf:
        expression = preprocess_expression(args.expression, vcf, True)
        if args.long:
            expression = f"SAMPLE, {expression}"
        rows = tableize_vcf(
            vcf,
            expression,
            args.annotation_key,
            overwrite_number=overwrite_number,
            long=args.long,
            auxiliary=aux,
        )

        try:
            with smart_open(args.output, "wt", newline="") as csvfile:
                writer = csv.writer(
                    csvfile,
                    delimiter=args.separator,
                    quoting=csv.QUOTE_MINIMAL,
                )
                if args.header != "none":
                    header = get_header(args, vcf)
                    n_header_cols = len(header)
                    expr_cols = get_toplevel(expression)
                    n_expr_cols = len(expr_cols)
                    if n_header_cols != n_expr_cols:
                        raise HeaderWrongColumnNumberError(
                            n_expr_cols,
                            expr_cols,
                            n_header_cols,
                            header,
                        )
                    writer.writerow(header)
                writer.writerows(get_row(row) for row in rows)
        except VembraneError as ve:
            print(ve, file=stderr)
            sys.exit(1)<|MERGE_RESOLUTION|>--- conflicted
+++ resolved
@@ -8,7 +8,6 @@
 
 import asttokens
 
-<<<<<<< HEAD
 from ..ann_types import NA
 from ..backend.base import VCFReader, VCFRecord
 from ..common import (
@@ -18,11 +17,7 @@
     create_reader,
     read_auxiliary,
 )
-from ..errors import HeaderWrongColumnNumber, VembraneError
-=======
-from ..common import AppendKeyValuePair, check_expression, read_auxiliary
 from ..errors import HeaderWrongColumnNumberError, VembraneError
->>>>>>> 4f7cd167
 from ..globals import allowed_globals
 from ..representations import Environment
 from .filter import DeprecatedAction
@@ -98,14 +93,7 @@
     long: bool = False,
     auxiliary: dict[str, set[str]] = MappingProxyType({}),
 ) -> Iterator[tuple]:
-<<<<<<< HEAD
-    kwargs: Dict[str, Any] = dict(auxiliary=auxiliary)
-=======
-    kwargs: dict[str, Any] = {
-        "overwrite_number": overwrite_number,
-        "auxiliary": auxiliary,
-    }
->>>>>>> 4f7cd167
+    kwargs: dict[str, Any] = dict(auxiliary=auxiliary)
     if long:
         kwargs[
             "evaluation_function_template"
@@ -143,11 +131,7 @@
                 yield env.table()
 
 
-<<<<<<< HEAD
-def generate_for_each_sample_expressions(s: str, vcf: VCFReader) -> List[str]:
-=======
-def generate_for_each_sample_expressions(s: str, vcf: VariantFile) -> list[str]:
->>>>>>> 4f7cd167
+def generate_for_each_sample_expressions(s: str, vcf: VCFReader) -> list[str]:
     from asttokens.util import replace
 
     # parse the `for_each_sample(lambda var: inner) expression
@@ -169,11 +153,7 @@
     return expanded
 
 
-<<<<<<< HEAD
-def generate_for_each_sample_column_names(s: str, vcf: VCFReader) -> List[str]:
-=======
-def generate_for_each_sample_column_names(s: str, vcf: VariantFile) -> list[str]:
->>>>>>> 4f7cd167
+def generate_for_each_sample_column_names(s: str, vcf: VCFReader) -> list[str]:
     # parse the `for_each_sample(lambda var: inner) expression
     var, inner = _var_and_body(s)
 
@@ -221,13 +201,9 @@
 
 
 def preprocess_expression(
-<<<<<<< HEAD
-    header: str, vcf: VCFReader, make_expression: bool = True
-=======
     header: str,
-    vcf: VariantFile,
+    vcf: VCFReader,
     make_expression: bool = True,
->>>>>>> 4f7cd167
 ) -> str:
     """
     Split the header expression at toplevel commas into parts.
@@ -253,16 +229,8 @@
     return ", ".join(parts_flattened)
 
 
-<<<<<<< HEAD
-def get_header(args, vcf: VCFReader) -> List[str]:
-    if args.header == "auto":
-        header = args.expression
-    else:
-        header = args.header
-=======
-def get_header(args, vcf: VariantFile) -> list[str]:
+def get_header(args, vcf: VCFReader) -> list[str]:
     header = args.expression if args.header == "auto" else args.header
->>>>>>> 4f7cd167
     if args.long:
         header = f"SAMPLE, {header}"
     return get_toplevel(preprocess_expression(header, vcf, args.header == "auto"))
@@ -324,7 +292,9 @@
         "FORMAT": dict(args.overwrite_number_format),
     }
     with create_reader(
-        args.vcf, backend=args.backend, overwrite_number=overwrite_number
+        args.vcf,
+        backend=args.backend,
+        overwrite_number=overwrite_number,
     ) as vcf:
         expression = preprocess_expression(args.expression, vcf, True)
         if args.long:

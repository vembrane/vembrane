import contextlib
import csv
import sys
from sys import stderr
<<<<<<< HEAD
from typing import Any, Dict, Iterator, List
=======
from typing import Dict, Iterator, List, Optional, Set
>>>>>>> d6fedcf2

import asttokens
from pysam.libcbcf import VariantFile, VariantRecord

from ..common import AppendKeyValuePair, check_expression, read_auxiliary
from ..errors import HeaderWrongColumnNumber, VembraneError
from ..globals import allowed_globals
from ..representations import Environment
from .filter import DeprecatedAction


def add_subcommmand(subparsers):
    parser = subparsers.add_parser("table")
    parser.register("action", "deprecated", DeprecatedAction)
    parser.add_argument(
        "expression",
        type=check_expression,
        help="The expression for the output.",
    )
    parser.add_argument(
        "vcf", help="The file containing the variants.", nargs="?", default="-"
    )
    parser.add_argument(
        "--annotation-key",
        "-k",
        metavar="FIELDNAME",
        default="ANN",
        help="The INFO key for the annotation field.",
    )
    parser.add_argument(
        "--separator",
        "-s",
        default="\t",
        metavar="CHAR",
        help="Define the field separator (default: \\t).",
    )
    parser.add_argument(
        "--header",
        default="auto",
        metavar="TEXT",
        help='Override the automatically generated header. Provide "auto" (default) \
              to automatically generate the header from the expression. Provide a \
              comma separated string to manually set the header. Provide "none" to \
              disable any header output.',
    )
    parser.add_argument(
        "--long",
        help="Instead of using `for_each_sample` to generate multiple columns "
        "(wide format), "
        "use only one sample column but one row for each sample (long format).",
        action="store_true",
    )
    parser.add_argument(
        "--output",
        "-o",
        default="-",
        help="Output file, if not specified, output is written to STDOUT.",
    )
    parser.add_argument(
        "--aux",
        "-a",
        nargs=1,
        action=AppendKeyValuePair,
        metavar="NAME=PATH",
        default={},
        help="Path to an auxiliary file containing a set of symbols",
    )
    parser.add_argument(
        "--overwrite-number-info",
        nargs=1,
        action=AppendKeyValuePair,
        metavar="FIELD=NUMBER",
        default={},
        help="Overwrite the number specification for INFO fields "
        "given in the VCF header. "
        "Example: `--overwrite-number cosmic_CNT=.`",
    )
    parser.add_argument(
        "--overwrite-number-format",
        nargs=1,
        action=AppendKeyValuePair,
        metavar="FIELD=NUMBER",
        default={},
        help="Overwrite the number specification for FORMAT fields "
        "given in the VCF header. "
        "Example: `--overwrite-number-format DP=2`",
    )


def tableize_vcf(
    vcf: VariantFile,
    expression: str,
    ann_key: str,
    overwrite_number: Dict[str, Dict[str, str]] = {},
    long: bool = False,
    auxiliary: Dict[str, Set[str]] = {},
) -> Iterator[tuple]:
<<<<<<< HEAD
    kwargs: Dict[str, Any] = dict(overwrite_number=overwrite_number)
=======
    kwargs = dict(overwrite_number=overwrite_number, auxiliary=auxiliary)
>>>>>>> d6fedcf2
    if long:
        kwargs[
            "evaluation_function_template"
        ] = "lambda: (({expression}) for SAMPLE in SAMPLES)"
    else:
        expression = f"({expression})"
    env = Environment(expression, ann_key, vcf.header, **kwargs)

    record: VariantRecord
    for idx, record in enumerate(vcf):
        env.update_from_record(idx, record)
        if env.expression_annotations():
            # if the expression contains a reference to the ANN field
            # get all annotations from the record.info field
            # (or supply an empty ANN value if the record has no ANN field)
            try:
                annotations = record.info[ann_key]
            except KeyError:
                annotations = [""]
            for annotation in annotations:
                if long:
                    yield from env.table(annotation)
                else:
                    yield env.table(annotation)
        else:
            if long:
                yield from env.table()
            else:
                yield env.table()


def generate_for_each_sample_expressions(s: str, vcf: VariantFile) -> List[str]:
    from asttokens.util import replace

    # parse the `for_each_sample(lambda var: inner) expression
    var, inner = _var_and_body(s)

    # here we parse the inner part again, so that position offsets start at 0
    tok = asttokens.ASTTokens(inner, parse=True)

    # *replace* `var` with each value from the list of samples
    samples = list(vcf.header.samples)
    expanded = []
    for sample in samples:
        replacements = []
        for t in tok.tokens:
            if t.type == 1 and t.string == var:
                pos = (t.startpos, t.endpos)
                replacements.append((*pos, f"'{sample}'"))
        expanded.append(replace(inner, replacements))
    return expanded


def generate_for_each_sample_column_names(s: str, vcf: VariantFile) -> List[str]:
    # parse the `for_each_sample(lambda var: inner) expression
    var, inner = _var_and_body(s)

    samples = list(vcf.header.samples)
    __globals = allowed_globals.copy()

    column_names = []
    for sample in samples:
        __globals[var] = sample
        column_name = eval(inner, __globals, {})
        if not isinstance(column_name, (str, bytes)):
            if hasattr(column_name, "__str__"):
                column_name = str(column_name)
            else:
                raise ValueError(
                    "The specified header expression does not evaluate to a string."
                    "Consider using `str(expression)` instead."
                )
        column_names.append(column_name)
    return column_names


def _var_and_body(s):
    import ast

    tok = asttokens.ASTTokens(s, parse=True)
    tok.mark_tokens(tok.tree)
    var = None
    inner = ""

    # for_each_sample must be the top level function
    # since that is the only place it is allowed in order to split the header expression
    # such that there is one column per sample (instead of *one* list-valued column)

    # walk the resulting AST, find the "for_each_sample" ast.Call node,
    # and extract the variable name and lambda body code from that
    for node in asttokens.util.walk(tok.tree):
        if isinstance(node, ast.Call):
            if hasattr(node.func, "id"):
                if node.func.id == "for_each_sample":
                    for arg in node.args:
                        if isinstance(arg, ast.Lambda):
                            var = tok.get_text(arg.args)
                            inner = tok.get_text(arg.body)
    return var, inner


def preprocess_expression(
    header: str, vcf: VariantFile, make_expression: bool = True
) -> str:
    """
    Split the header expression at toplevel commas into parts.
    Then, if one of these parts starts with 'for_each_sample',
    that part is expanded for each sample in vcf.header.samples
    """
    parts: List[str] = get_toplevel(header)
    to_expand = list(
        filter(lambda x: x[1].startswith("for_each_sample"), enumerate(parts))
    )
    if len(to_expand) > 0 and vcf is None:
        raise ValueError("If FORMAT is to be expanded, the VCF kwarg must not be none.")
    parts_expanded: List[List[str]] = [[p] for p in parts]
    func = (
        generate_for_each_sample_expressions
        if make_expression
        else generate_for_each_sample_column_names
    )
    for i, p in to_expand:
        expanded = func(p, vcf)
        parts_expanded[i] = expanded
    parts_flattened = [p for pp in parts_expanded for p in pp]
    return ", ".join(parts_flattened)


def get_header(args, vcf: VariantFile) -> List[str]:
    if args.header == "auto":
        header = args.expression
    else:
        header = args.header
    if args.long:
        header = f"SAMPLE, {header}"
    return get_toplevel(preprocess_expression(header, vcf, args.header == "auto"))


def get_toplevel(header: str) -> List[str]:
    splitpos = [0]
    level = 0
    stack = []
    for i, c in enumerate(header):
        if c == "," and level == 0:
            splitpos.append(i + 1)
        elif c == "(":
            stack.append("(")
            level += 1
        elif c == ")":
            previous = stack[-1]
            if previous == "(":
                # found matching bracket pair
                stack.pop()
                level -= 1
            else:
                raise SyntaxError("No matching ( found.")
    if len(stack) != 0:
        raise SyntaxError("Imbalanced number of brackets.")
    splitpos.append(len(header) + 1)
    parts = []
    for start, end in zip(splitpos, splitpos[1:]):
        # remove leading + trailing whitespace
        parts.append(header[start : end - 1].strip())
    return parts


def get_row(row):
    if not isinstance(row, tuple):
        row = (row,)
    return row


@contextlib.contextmanager
def smart_open(filename=None, *args, **kwargs):
    if filename and filename != "-":
        fh = open(filename, *args, **kwargs)
    else:
        fh = sys.stdout

    try:
        yield fh
    finally:
        if fh is not sys.stdout:
            fh.close()


def execute(args):
    aux = read_auxiliary(args.aux)
    with VariantFile(args.vcf) as vcf:
        expression = preprocess_expression(args.expression, vcf, True)
        if args.long:
            expression = f"SAMPLE, {expression}"
        overwrite_number = {
            "INFO": dict(args.overwrite_number_info),
            "FORMAT": dict(args.overwrite_number_format),
        }
        rows = tableize_vcf(
            vcf,
            expression,
            args.annotation_key,
            overwrite_number=overwrite_number,
            long=args.long,
            auxiliary=aux,
        )

        try:
            with smart_open(args.output, "wt", newline="") as csvfile:
                writer = csv.writer(
                    csvfile, delimiter=args.separator, quoting=csv.QUOTE_MINIMAL
                )
                if args.header != "none":
                    header = get_header(args, vcf)
                    n_header_cols = len(header)
                    expr_cols = get_toplevel(expression)
                    n_expr_cols = len(expr_cols)
                    if n_header_cols != n_expr_cols:
                        raise HeaderWrongColumnNumber(
                            n_expr_cols, expr_cols, n_header_cols, header
                        )
                    writer.writerow(header)
                writer.writerows(get_row(row) for row in rows)
        except VembraneError as ve:
            print(ve, file=stderr)
            exit(1)<|MERGE_RESOLUTION|>--- conflicted
+++ resolved
@@ -2,11 +2,7 @@
 import csv
 import sys
 from sys import stderr
-<<<<<<< HEAD
 from typing import Any, Dict, Iterator, List
-=======
-from typing import Dict, Iterator, List, Optional, Set
->>>>>>> d6fedcf2
 
 import asttokens
 from pysam.libcbcf import VariantFile, VariantRecord
@@ -104,11 +100,7 @@
     long: bool = False,
     auxiliary: Dict[str, Set[str]] = {},
 ) -> Iterator[tuple]:
-<<<<<<< HEAD
-    kwargs: Dict[str, Any] = dict(overwrite_number=overwrite_number)
-=======
-    kwargs = dict(overwrite_number=overwrite_number, auxiliary=auxiliary)
->>>>>>> d6fedcf2
+    kwargs: Dict[str, Any] = dict(overwrite_number=overwrite_number, auxiliary=auxiliary)
     if long:
         kwargs[
             "evaluation_function_template"

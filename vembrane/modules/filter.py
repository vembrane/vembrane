--- conflicted
+++ resolved
@@ -176,25 +176,18 @@
     overwrite_number: dict[str, dict[str, str]] = MappingProxyType({}),
 ) -> Iterator[VariantRecord]:
     env = Environment(expression, ann_key, vcf.header, auxiliary, overwrite_number)
-<<<<<<< HEAD
-
-    def get_event_name(record: VariantRecord) -> tuple[str | None, str | None]:
-        mate_ids: list[str] = record.info.get("MATEID", [])
-        event_name: str | None = record.info.get("EVENT", None)
-=======
     has_mateid_key = vcf.header.info.get("MATEID", None) is not None
     has_event_key = vcf.header.info.get("EVENT", None) is not None
 
     def get_event_name(
         record: VariantRecord,
-        has_mateid_key=has_mateid_key,
-        has_event_key=has_event_key,
-    ) -> Tuple[Optional[str], Optional[str]]:
-        mate_ids: List[str] = record.info.get("MATEID", []) if has_mateid_key else []
-        event_name: Optional[str] = (
+        has_mateid_key: bool = has_mateid_key,
+        has_event_key: bool = has_event_key,
+    ) -> tuple[str | None, str | None]:
+        mate_ids: list[str] = record.info.get("MATEID", []) if has_mateid_key else []
+        event_name: str | None = (
             record.info.get("EVENT", None) if has_event_key else None
         )
->>>>>>> a531d0a8
 
         if len(mate_ids) > 1 and not event_name:
             raise ValueError(

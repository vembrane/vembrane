import sys
import yaml

from sys import stderr
from collections import defaultdict
from typing import Iterator
from itertools import islice, chain
from pysam.libcbcf import VariantFile, VariantHeader, VariantRecord

from ..common import (
    check_expression,
    get_annotation_keys,
    split_annotation_entry,
)
from ..errors import VembraneError
from ..representations import Environment
from .. import __version__


def add_subcommmand(subparsers):
    parser = subparsers.add_parser("filter")
    parser.add_argument(
        "expression",
        type=check_expression,
        help="Filter variants and annotations. If this removes all annotations, "
        "the variant is removed as well.",
    )
    parser.add_argument(
        "vcf", help="The file containing the variants.", nargs="?", default="-"
    )
    parser.add_argument(
        "--output",
        "-o",
        default="-",
        help="Output file, if not specified, output is written to STDOUT.",
    )
    parser.add_argument(
        "--output-fmt",
        "-O",
        default="vcf",
        choices=["vcf", "bcf", "uncompressed-bcf"],
        help="Output format.",
    )
    parser.add_argument(
        "--annotation-key",
        "-k",
        metavar="FIELDNAME",
        default="ANN",
        help="The INFO key for the annotation field.",
    )
    parser.add_argument(
        "--statistics",
        "-s",
        metavar="FILE",
        default=None,
        help="Write statistics to this file.",
    )
    parser.add_argument(
        "--keep-unmatched",
        default=False,
        action="store_true",
        help="Keep all annotations of a variant if at least one of them passes "
        "the expression.",
    )
    parser.add_argument(
        "--preserve-order",
        default=False,
        action="store_true",
        help="Ensures that the order of the output matches that of the \
              input. This is only useful if the input contains breakends (BNDs) \
              since the order of all other variants is preserved anyway.",
    )


def test_and_update_record(
    env: Environment,
    idx: int,
    record: VariantRecord,
    ann_key: str,
    keep_unmatched: bool,
) -> (VariantRecord, bool):
    env.update_from_record(idx, record)
    if env.expression_annotations():
        # if the expression contains a reference to the ANN field
        # get all annotations from the record.info field
        # (or supply an empty ANN value if the record has no ANN field)
        try:
            annotations = record.info[ann_key]
        except KeyError:
            annotations = [""]
        #  … and only keep the annotations where the expression evaluates to true
        filtered_annotations = [
            annotation for annotation in annotations if env.evaluate(annotation)
        ]  # TODO: if keep_unmatched, that could be "any(iterator)" instead of list

        if not keep_unmatched and (len(annotations) != len(filtered_annotations)):
            # update annotations if they have actually been filtered
            record.info[ann_key] = filtered_annotations

        return record, len(filtered_annotations) > 0
    else:
        # otherwise, the annotations are irrelevant w.r.t. the expression,
        # so we can omit them
        return record, env.evaluate()


def filter_vcf(
    vcf: VariantFile,
    expression: str,
    ann_key: str,
    keep_unmatched: bool = False,
    preserve_order: bool = False,
) -> Iterator[VariantRecord]:

    env = Environment(expression, ann_key, vcf.header)

    events = set()
    info_keys = set(vcf.header.info.keys())

    record: VariantRecord
    for idx, record in enumerate(vcf):
        record, record_has_passed = test_and_update_record(
            env, idx, record, ann_key, keep_unmatched
        )
        if record_has_passed:
            is_bnd = "SVTYPE" in info_keys and record.info.get("SVTYPE", None) == "BND"
            if is_bnd:
                event = record.info.get("EVENT", None)
                events.add(event)
            elif not preserve_order:
<<<<<<< HEAD
                # if preserve order, we will output everything in the second pass *
=======
                # if preserve_order is True, we will output everything in the second pass instead
>>>>>>> 6282db01
                yield record

    if len(events) > 0:
        # perform a second pass if the first pass filtered breakend (BND) events
        # since these are compound events which have to be filtered jointly
        vcf.reset()
        for idx, record in enumerate(vcf):
            is_bnd = "SVTYPE" in info_keys and record.info.get("SVTYPE", None) == "BND"
            event = record.info.get("EVENT", None)

            if is_bnd:
                if event not in events:
                    # only bnds with valid event
                    continue
            else:
                if not preserve_order:
                    # if preserver order, we will output everything in the second pass *
                    continue
            record, _ = test_and_update_record(
                env, idx, record, ann_key, keep_unmatched
            )
            yield record


def statistics(
    records: Iterator[VariantRecord], vcf: VariantFile, filename: str, ann_key: str
) -> Iterator[VariantRecord]:
    annotation_keys = get_annotation_keys(vcf.header, ann_key)
    counter = defaultdict(lambda: defaultdict(lambda: 0))
    for record in records:
        for annotation in record.info[ann_key]:
            for key, raw_value in zip(
                annotation_keys, split_annotation_entry(annotation)
            ):
                value = raw_value.strip()
                if value:
                    counter[key][value] += 1
        yield record

    # reduce dicts with many items, to just one counter
    for key, subdict in counter.items():
        if len(subdict) > 10:
            counter[key] = f"#{len(subdict)}"

    yaml.add_representer(defaultdict, yaml.representer.Representer.represent_dict)
    with open(filename, "w") as out:
        yaml.dump(dict(counter), out)


def execute(args):
    with VariantFile(args.vcf) as vcf:
        header: VariantHeader = vcf.header
        header.add_meta("vembraneVersion", __version__)
        header.add_meta(
            "vembraneCmd",
            "vembrane "
            + " ".join(
                "'" + arg.replace("'", '"') + '"' if " " in arg else arg
                for arg in sys.argv[1:]
            ),
        )

        records = filter_vcf(
            vcf,
            args.expression,
            args.annotation_key,
            keep_unmatched=args.keep_unmatched,
            preserve_order=args.preserve_order,
        )

        try:
            first_record = list(islice(records, 1))
        except VembraneError as ve:
            print(ve, file=stderr)
            exit(1)

        records = chain(first_record, records)

        if args.statistics is not None:
            records = statistics(records, vcf, args.statistics, args.annotation_key)

        fmt = {"vcf": "", "bcf": "b", "uncompressed-bcf": "u"}[args.output_fmt]
        with VariantFile(
            args.output,
            f"w{fmt}",
            header=header,
        ) as out:
            try:
                for record in records:
                    out.write(record)

            except VembraneError as ve:
                print(ve, file=stderr)
                exit(1)<|MERGE_RESOLUTION|>--- conflicted
+++ resolved
@@ -128,11 +128,7 @@
                 event = record.info.get("EVENT", None)
                 events.add(event)
             elif not preserve_order:
-<<<<<<< HEAD
-                # if preserve order, we will output everything in the second pass *
-=======
                 # if preserve_order is True, we will output everything in the second pass instead
->>>>>>> 6282db01
                 yield record
 
     if len(events) > 0:

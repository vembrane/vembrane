--- conflicted
+++ resolved
@@ -126,10 +126,7 @@
     record: Variant,
     ann_key: str,
     keep_unmatched: bool,
-<<<<<<< HEAD
 ) -> Tuple[Variant, bool]:
-=======
-) -> Tuple[VariantRecord, bool]:
     try:
         return _test_and_update_record(env, idx, record, ann_key, keep_unmatched)
     except VembraneError as e:
@@ -137,7 +134,7 @@
     except Exception as e:
         print(f"Encountered an error while processing record {idx}", file=stderr)
         print(str(record), file=stderr)
-        raise e
+    raise e
 
 
 def _test_and_update_record(
@@ -146,8 +143,7 @@
     record: VariantRecord,
     ann_key: str,
     keep_unmatched: bool,
-) -> Tuple[VariantRecord, bool]:
->>>>>>> 8d6829e9
+) -> Tuple[Variant, bool]:
     env.update_from_record(idx, record)
     if env.expression_annotations():
         # if the expression contains a reference to the ANN field

import argparse
import sys
from collections import defaultdict
from collections.abc import Iterator
from itertools import chain, islice
from sys import stderr
from types import MappingProxyType

import yaml

from .. import __version__
from ..ann_types import NA
from ..backend.base import VCFReader, VCFRecord
from ..common import (
    AppendKeyValuePair,
    BreakendEvent,
    add_common_arguments,
    check_expression,
    create_reader,
    create_writer,
    get_annotation_keys,
    mate_key,
    normalize,
    read_auxiliary,
    split_annotation_entry,
)
from ..errors import VembraneError
from ..representations import Environment


class DeprecatedAction(argparse.Action):
    def __call__(self, *args, **kwargs):
        print(
            f"{'/'.join(self.option_strings)} is deprecated.\n{self.help}",
            file=sys.stderr,
        )
        sys.exit(1)


def add_subcommmand(subparsers):
    parser = subparsers.add_parser("filter")
    parser.register("action", "deprecated", DeprecatedAction)
    parser.add_argument(
        "expression",
        type=check_expression,
        help="Filter variants and annotations. If this removes all annotations, "
        "the variant is removed as well.",
    )
    parser.add_argument(
        "vcf",
        help="The file containing the variants.",
        nargs="?",
        default="-",
    )
    parser.add_argument(
        "--output",
        "-o",
        default="-",
        help="Output file, if not specified, output is written to STDOUT.",
    )
    parser.add_argument(
        "--output-fmt",
        "-O",
        default="vcf",
        choices=["vcf", "bcf", "uncompressed-bcf"],
        help="Output format.",
    )
    parser.add_argument(
        "--annotation-key",
        "-k",
        metavar="FIELDNAME",
        default="ANN",
        help="The INFO key for the annotation field.",
    )
    parser.add_argument(
        "--aux",
        "-a",
        nargs=1,
        action=AppendKeyValuePair,
        default={},
        metavar="NAME=PATH",
        help="Path to an auxiliary file containing a set of symbols",
    )
    parser.add_argument(
        "--statistics",
        "-s",
        metavar="FILE",
        default=None,
        help="Write statistics to this file.",
    )
    parser.add_argument(
        "--keep-unmatched",
        default=False,
        action="store_true",
        help="Keep all annotations of a variant if at least one of them passes "
        "the expression.",
    )
    parser.add_argument(
        "--preserve-order",
        default=False,
        action="store_true",
        help="Ensures that the order of the output matches that of the \
              input. This is only useful if the input contains breakends (BNDs) \
              since the order of all other variants is preserved anyway.",
    )
    add_common_arguments(parser)


def test_and_update_record(
    env: Environment,
    idx: int,
    record: VCFRecord,
    ann_key: str,
    keep_unmatched: bool,
) -> Tuple[VCFRecord, bool]:
    try:
        return _test_and_update_record(env, idx, record, ann_key, keep_unmatched)
    except VembraneError as e:
        raise e
    except Exception as e:
        print(f"Encountered an error while processing record {idx}", file=stderr)
        print(str(record), file=stderr)
        raise e


def _test_and_update_record(
    env: Environment,
    idx: int,
    record: VCFRecord,
    ann_key: str,
    keep_unmatched: bool,
<<<<<<< HEAD
) -> Tuple[VCFRecord, bool]:
=======
) -> tuple[VariantRecord, bool]:
>>>>>>> 4f7cd167
    env.update_from_record(idx, record)
    if env.expression_annotations():
        # if the expression contains a reference to the ANN field
        # get all annotations from the record.info field
        # (or supply an empty ANN value if the record has no ANN field)
        annotations = record.info[ann_key]
        if annotations is NA:
            num_ann_entries = len(env._annotation._ann_conv.keys())
            empty = "|" * num_ann_entries
            print(
                f"No ANN field found in record {idx}, "
                f"replacing with NAs (i.e. 'ANN={empty}')",
                file=sys.stderr,
            )
            annotations = [empty]

        #  … and only keep the annotations where the expression evaluates to true
        if keep_unmatched:
            filtered = any(map(env.evaluate, annotations))
            return record, filtered
        else:
            filtered_annotations = [
                annotation for annotation in annotations if env.evaluate(annotation)
            ]

            if len(annotations) != len(filtered_annotations):
                # update annotations if they have actually been filtered
                record.info[ann_key] = filtered_annotations

            return record, len(filtered_annotations) > 0
    else:
        # otherwise, the annotations are irrelevant w.r.t. the expression,
        # so we can omit them
        return record, env.evaluate()


def filter_vcf(
    reader: VCFReader,
    expression: str,
    ann_key: str,
    keep_unmatched: bool = False,
    preserve_order: bool = False,
<<<<<<< HEAD
    auxiliary: Dict[str, Set[str]] = {},
) -> Iterator[VCFRecord]:
    env = Environment(expression, ann_key, reader.header, auxiliary)
    has_mateid_key = reader.header.infos.get("MATEID", None) is not None
    has_event_key = reader.header.infos.get("EVENT", None) is not None

    def get_event_name(
        record: VCFRecord,
        has_mateid_key=has_mateid_key,
        has_event_key=has_event_key,
    ) -> Tuple[Optional[str], Optional[str]]:
        mate_ids: List[str] = record.info.get("MATEID", []) if has_mateid_key else []
        event_name: Optional[str] = (
=======
    auxiliary: dict[str, set[str]] = MappingProxyType({}),
    overwrite_number: dict[str, dict[str, str]] = MappingProxyType({}),
) -> Iterator[VariantRecord]:
    env = Environment(expression, ann_key, vcf.header, auxiliary, overwrite_number)
    has_mateid_key = vcf.header.info.get("MATEID", None) is not None
    has_event_key = vcf.header.info.get("EVENT", None) is not None

    def get_event_name(
        record: VariantRecord,
        has_mateid_key: bool = has_mateid_key,
        has_event_key: bool = has_event_key,
    ) -> tuple[str | None, str | None]:
        mate_ids: list[str] = record.info.get("MATEID", []) if has_mateid_key else []
        event_name: str | None = (
>>>>>>> 4f7cd167
            record.info.get("EVENT", None) if has_event_key else None
        )

        if len(mate_ids) > 1 and not event_name:
            raise ValueError(
                f"Filtering of BND records with multiple mates is unsupported "
                f"(see VCF 4.3, section 5.4.3 'Multiple mates'):\n{str(record)}",
            )

        mate_id = mate_ids[0] if len(mate_ids) == 1 else None
        mate_pair = mate_key([record.id, mate_id]) if mate_ids else None

        return event_name, mate_pair

    record: VCFRecord
    if not preserve_order:
        # If the order is not important, emit records that pass the filter expression
        # as we encounter them
        # However, breakends have to be considered jointly, so keep track of the
        # respective events.
<<<<<<< HEAD
        event_dict: Dict[str, BreakendEvent] = dict()
        for idx, record in enumerate(reader):
=======
        event_dict: dict[str, BreakendEvent] = {}
        for idx, rec in enumerate(vcf):
>>>>>>> 4f7cd167
            record, keep = test_and_update_record(
                env,
                idx,
                rec,
                ann_key,
                keep_unmatched,
            )

            # Breakend records *may* have the "EVENT" specified, but don't have to.
            # In that case only the MATEID *may* be available
            # (which may contain more than one ID)
            if record.is_bnd_record:
                event_name, mate_pair_name = get_event_name(record)

                # if EVENT is set, it has priority over MATEID.
                event_name = event_name or mate_pair_name

                # if both EVENT and MATEID are not set
                # we can only treat this BND record as a regular one,
                # (or somehow try to guess its correct mate)
                if not event_name:
                    print(
                        f"Warning: Encountered breakend record at index {idx} "
                        f"without either of MATEID or EVENT specified, "
                        f"treating it as a regular record:\n{str(record)}",
                        file=stderr,
                    )
                    if keep:
                        yield record
                    continue

                event = event_dict.get(event_name, None)

                # if there's already an associated event
                if event:
                    # add this record to the event
                    event.add(record, keep)

                    # if we already know that the event is a "PASS"…
                    if event.keep:
                        # … emit all records associated with it
                        yield from event.emit()

                        # in the case of a simple mate pair, we can delete the event
                        # at this point, because no more records will be added to it
                        if event.is_mate_pair():
                            del event_dict[mate_pair_name]
                else:
                    # if there's no entry for the event or mate pair yet, create one
                    is_mate_pair = mate_pair_name and mate_pair_name == event_name
                    event = BreakendEvent(event_name, is_mate_pair)
                    event.add(record, keep)
                    event_dict[event_name] = event
            elif keep:
                yield record

        if len(event_dict) > 0:
            # output BNDs if any are left unprocessed
            for event_name, event in event_dict.items():
                if event_name and event.keep:
                    yield from event.emit()
    elif preserve_order:
        # If order *is* important, the first pass cannot emit any records but only
        # keep track of breakend events. The records will only be emitted during the
        # second pass.
        event_set: set[str] = set()

        def fallback_name(record: VCFRecord) -> str:
            event_name, mate_pair_name = get_event_name(record)

            # There may be BND record which have neither of
            # INFO['EVENT'], INFO['MATEID'] or even ID specified.
            # In that case, we still need a pseudo-event name,
            # which we construct from the record's index in the file.
            return event_name or mate_pair_name or record.id or f"DUMMY: {idx}"

<<<<<<< HEAD
        for idx, record in enumerate(reader):
            if record.is_bnd_record:
=======
        for idx, rec in enumerate(vcf):
            if is_bnd_record(rec):
>>>>>>> 4f7cd167
                record, keep = test_and_update_record(
                    env,
                    idx,
                    rec,
                    ann_key,
                    keep_unmatched,
                )
                if keep:
                    event_name = fallback_name(record)
                    event_set.add(event_name)

        # The second pass can now yield records in the correct order
<<<<<<< HEAD
        reader.reset()
        for idx, record in enumerate(reader):
            if record.is_bnd_record:
                event_name = fallback_name(record)
=======
        vcf.reset()
        for idx, rec in enumerate(vcf):
            if is_bnd_record(rec):
                event_name = fallback_name(rec)
>>>>>>> 4f7cd167
                if event_name in event_set:
                    yield rec
            else:
                record, keep = test_and_update_record(
                    env,
                    idx,
                    rec,
                    ann_key,
                    keep_unmatched,
                )
                if keep:
                    yield record


def statistics(
<<<<<<< HEAD
    records: Iterator[VCFRecord], vcf: VCFReader, filename: str, ann_key: str
) -> Iterator[VCFRecord]:
=======
    records: Iterator[VariantRecord],
    vcf: VariantFile,
    filename: str,
    ann_key: str,
) -> Iterator[VariantRecord]:
>>>>>>> 4f7cd167
    annotation_keys = get_annotation_keys(vcf.header, ann_key)
    counter = defaultdict(lambda: defaultdict(lambda: 0))
    for record in records:
        for annotation in record.info[ann_key]:
            for key, raw_value in zip(
                annotation_keys,
                split_annotation_entry(annotation),
                strict=True,
            ):
                value = raw_value.strip()
                if value:
                    counter[key][value] += 1
        yield record

    # reduce dicts with many items, to just one counter
    for key, subdict in counter.items():
        if len(subdict) > 10:
            counter[key] = f"#{len(subdict)}"

    yaml.add_representer(defaultdict, yaml.representer.Representer.represent_dict)
    with open(filename, "w") as out:
        yaml.dump(dict(counter), out)


def execute(args) -> None:
    aux = read_auxiliary(args.aux)
    overwrite_number = {
        "INFO": dict(args.overwrite_number_info),
        "FORMAT": dict(args.overwrite_number_format),
    }
    with create_reader(
        args.vcf, backend=args.backend, overwrite_number=overwrite_number
    ) as reader:
        reader.header.add_generic("vembraneVersion", __version__)
        # NOTE: If .modules.filter.execute might be used as a library function
        #       in the future, we should not record sys.argv directly below.
        cmd_parts = [normalize(arg) if " " in arg else arg for arg in sys.argv[3:]]
        expr = " ".join(a.strip() for a in args.expression.split("\n"))
        expr = normalize(expr)

        reader.header.add_generic(
            "vembraneCmd",
            "vembrane " + expr + " " + " ".join(cmd_parts),
        )

        records = filter_vcf(
            reader,
            args.expression,
            args.annotation_key,
            keep_unmatched=args.keep_unmatched,
            preserve_order=args.preserve_order,
            auxiliary=aux,
        )

        try:
            first_record = list(islice(records, 1))
        except VembraneError as ve:
            print(ve, file=stderr)
            sys.exit(1)

        records = chain(first_record, records)

        if args.statistics is not None:
            records = statistics(records, reader, args.statistics, args.annotation_key)

        fmt = {"vcf": "", "bcf": "b", "uncompressed-bcf": "u"}[args.output_fmt]

        with create_writer(args.output, fmt, reader, backend=args.backend) as writer:
            try:
                for record in records:
                    writer.write(record)

            except VembraneError as ve:
                print(ve, file=stderr)
                sys.exit(1)<|MERGE_RESOLUTION|>--- conflicted
+++ resolved
@@ -112,7 +112,7 @@
     record: VCFRecord,
     ann_key: str,
     keep_unmatched: bool,
-) -> Tuple[VCFRecord, bool]:
+) -> tuple[VCFRecord, bool]:
     try:
         return _test_and_update_record(env, idx, record, ann_key, keep_unmatched)
     except VembraneError as e:
@@ -129,11 +129,7 @@
     record: VCFRecord,
     ann_key: str,
     keep_unmatched: bool,
-<<<<<<< HEAD
-) -> Tuple[VCFRecord, bool]:
-=======
-) -> tuple[VariantRecord, bool]:
->>>>>>> 4f7cd167
+) -> tuple[VCFRecord, bool]:
     env.update_from_record(idx, record)
     if env.expression_annotations():
         # if the expression contains a reference to the ANN field
@@ -176,8 +172,7 @@
     ann_key: str,
     keep_unmatched: bool = False,
     preserve_order: bool = False,
-<<<<<<< HEAD
-    auxiliary: Dict[str, Set[str]] = {},
+    auxiliary: dict[str, set[str]] = MappingProxyType({}),
 ) -> Iterator[VCFRecord]:
     env = Environment(expression, ann_key, reader.header, auxiliary)
     has_mateid_key = reader.header.infos.get("MATEID", None) is not None
@@ -185,27 +180,11 @@
 
     def get_event_name(
         record: VCFRecord,
-        has_mateid_key=has_mateid_key,
-        has_event_key=has_event_key,
-    ) -> Tuple[Optional[str], Optional[str]]:
-        mate_ids: List[str] = record.info.get("MATEID", []) if has_mateid_key else []
-        event_name: Optional[str] = (
-=======
-    auxiliary: dict[str, set[str]] = MappingProxyType({}),
-    overwrite_number: dict[str, dict[str, str]] = MappingProxyType({}),
-) -> Iterator[VariantRecord]:
-    env = Environment(expression, ann_key, vcf.header, auxiliary, overwrite_number)
-    has_mateid_key = vcf.header.info.get("MATEID", None) is not None
-    has_event_key = vcf.header.info.get("EVENT", None) is not None
-
-    def get_event_name(
-        record: VariantRecord,
         has_mateid_key: bool = has_mateid_key,
         has_event_key: bool = has_event_key,
     ) -> tuple[str | None, str | None]:
         mate_ids: list[str] = record.info.get("MATEID", []) if has_mateid_key else []
         event_name: str | None = (
->>>>>>> 4f7cd167
             record.info.get("EVENT", None) if has_event_key else None
         )
 
@@ -226,17 +205,12 @@
         # as we encounter them
         # However, breakends have to be considered jointly, so keep track of the
         # respective events.
-<<<<<<< HEAD
-        event_dict: Dict[str, BreakendEvent] = dict()
+        event_dict: dict[str, BreakendEvent] = {}
         for idx, record in enumerate(reader):
-=======
-        event_dict: dict[str, BreakendEvent] = {}
-        for idx, rec in enumerate(vcf):
->>>>>>> 4f7cd167
             record, keep = test_and_update_record(
                 env,
                 idx,
-                rec,
+                record,
                 ann_key,
                 keep_unmatched,
             )
@@ -309,17 +283,12 @@
             # which we construct from the record's index in the file.
             return event_name or mate_pair_name or record.id or f"DUMMY: {idx}"
 
-<<<<<<< HEAD
         for idx, record in enumerate(reader):
             if record.is_bnd_record:
-=======
-        for idx, rec in enumerate(vcf):
-            if is_bnd_record(rec):
->>>>>>> 4f7cd167
                 record, keep = test_and_update_record(
                     env,
                     idx,
-                    rec,
+                    record,
                     ann_key,
                     keep_unmatched,
                 )
@@ -328,24 +297,17 @@
                     event_set.add(event_name)
 
         # The second pass can now yield records in the correct order
-<<<<<<< HEAD
         reader.reset()
         for idx, record in enumerate(reader):
             if record.is_bnd_record:
                 event_name = fallback_name(record)
-=======
-        vcf.reset()
-        for idx, rec in enumerate(vcf):
-            if is_bnd_record(rec):
-                event_name = fallback_name(rec)
->>>>>>> 4f7cd167
                 if event_name in event_set:
-                    yield rec
+                    yield record
             else:
                 record, keep = test_and_update_record(
                     env,
                     idx,
-                    rec,
+                    record,
                     ann_key,
                     keep_unmatched,
                 )
@@ -354,16 +316,11 @@
 
 
 def statistics(
-<<<<<<< HEAD
-    records: Iterator[VCFRecord], vcf: VCFReader, filename: str, ann_key: str
-) -> Iterator[VCFRecord]:
-=======
-    records: Iterator[VariantRecord],
-    vcf: VariantFile,
+    records: Iterator[VCFRecord],
+    vcf: VCFReader,
     filename: str,
     ann_key: str,
-) -> Iterator[VariantRecord]:
->>>>>>> 4f7cd167
+) -> Iterator[VCFRecord]:
     annotation_keys = get_annotation_keys(vcf.header, ann_key)
     counter = defaultdict(lambda: defaultdict(lambda: 0))
     for record in records:
@@ -395,7 +352,9 @@
         "FORMAT": dict(args.overwrite_number_format),
     }
     with create_reader(
-        args.vcf, backend=args.backend, overwrite_number=overwrite_number
+        args.vcf,
+        backend=args.backend,
+        overwrite_number=overwrite_number,
     ) as reader:
         reader.header.add_generic("vembraneVersion", __version__)
         # NOTE: If .modules.filter.execute might be used as a library function

--- conflicted
+++ resolved
@@ -16,13 +16,6 @@
 
 def add_subcommand(subparsers):
     parser = subparsers.add_parser(
-<<<<<<< HEAD
-        "fhir", description="Generate FHIR records from VCF files."
-    )
-    parser.add_argument(
-        "vcf",
-        help="The file containing the variants. If not specified, reads from STDIN.",
-=======
         "fhir",
         help="Generate FHIR records from VCF files.",
         description="Generate FHIR records from VCF files.",
@@ -30,7 +23,6 @@
     parser.add_argument(
         "vcf",
         help="Path to the VCF/BCF file to be filtered. Defaults to '-' for stdin.",
->>>>>>> f089adb8
         nargs="?",
         default="-",
     )

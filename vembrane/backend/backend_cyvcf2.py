--- conflicted
+++ resolved
@@ -1,10 +1,6 @@
 from collections import OrderedDict, defaultdict
-<<<<<<< HEAD
 from functools import cache
-from typing import Dict, Tuple
-=======
 from typing import Dict, List, Optional, Tuple
->>>>>>> 4eadce5e
 
 import numpy as np
 from cyvcf2.cyvcf2 import VCF, Variant, Writer
@@ -205,7 +201,6 @@
     def __str__(self):
         return self._record.__str__()
 
-<<<<<<< HEAD
     def __eq__(self, other):
         return all(
             (
@@ -226,8 +221,6 @@
             )
         )
 
-=======
->>>>>>> 4eadce5e
 
 class Cyvcf2RecordFormats(VCFRecordFormats):
     __slots__ = ("_record", "_header")

--- conflicted
+++ resolved
@@ -16,11 +16,8 @@
 )
 from .common import get_annotation_keys, is_bnd_record, split_annotation_entry
 from .errors import (
-<<<<<<< HEAD
+    MalformedAnnotationError,
     NonBoolTypeError,
-=======
-    MalformedAnnotationError,
->>>>>>> a078746e
     UnknownAnnotation,
     UnknownFormatField,
     UnknownInfoField,

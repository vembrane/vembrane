--- conflicted
+++ resolved
@@ -231,7 +231,7 @@
         # Example: `c_float(0.6) = 0.6000000238418579 > 0.6`.
         # We can work around this by wrapping user provided floats in `ctypes.c_float`,
         # which should follow the same IEEE 754 specification as the VCF spec, as most
-        # C compilers should follow this standard (https://stackoverflow.com/a/17904539):
+        # C compilers should follow this standard (https://stackoverflow.com/a/17904539)
 
         # parse the expression, obtaining an AST
         expression_ast = ast.parse(func, mode="eval")
@@ -271,15 +271,11 @@
         header = list(vcf.header_iter())
         self._numbers = {
             kind: {
-<<<<<<< HEAD
-                record.info().get("ID"): overwrite_number.get(record.info().get("ID"))
+                record.info()
+                .get("ID"): overwrite_number.get(kind, {})
+                .get(record.info().get("ID"))
                 or record.info().get("Number")
                 for record in header
-=======
-                record.get("ID"): overwrite_number.get(kind, {}).get(record.get("ID"))
-                or record.get("Number")
-                for record in header.records
->>>>>>> ca4a5f5f
                 if record.type == kind
             }
             for kind in set(r.type for r in header)

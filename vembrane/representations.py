--- conflicted
+++ resolved
@@ -105,13 +105,8 @@
         self,
         ann_key: str,
         header: VCFHeader,
-<<<<<<< HEAD
-        auxiliary: dict[str, set[str]] = MappingProxyType({}),
+        auxiliary: dict[str, set[str]] | None = None,
         ontology: SequenceOntology | None = None,
-        evaluation_function_template: str = "lambda: {expression}",
-=======
-        auxiliary: dict[str, set[str]] | None = None,
->>>>>>> d93b8170
     ) -> None:
         if auxiliary is None:
             auxiliary = {}
@@ -257,15 +252,12 @@
         self._globals["AUX"] = self.aux
         return self.aux
 
-<<<<<<< HEAD
     def _get_ontology(self) -> SequenceOntology:
         if not self.so:
             self.so = SequenceOntology.default()
         self._globals["SO"] = self.so
         return self.so
 
-    def evaluate(self, annotation: str = "") -> bool:
-=======
 
 class SourceEnvironment(Environment):
     def __init__(
@@ -320,7 +312,6 @@
         self._func = eval(self.compiled, self, {})
 
     def is_true(self, annotation: str = "") -> bool:
->>>>>>> d93b8170
         if self._has_ann:
             self.update_annotation(annotation)
         keep = self._func()

import ast
from itertools import chain
from typing import Dict, List, Optional, Set, Tuple, Union

from pysam.libcbcf import VariantHeader, VariantRecord, VariantRecordSamples

<<<<<<< HEAD
from .ann_types import ANN_TYPER, NA, MoreThanOneAltAllele, NoValue, type_info
from .common import get_annotation_keys, split_annotation_entry
=======
from .ann_types import ANN_TYPER, NA, MoreThanOneAltAllele, type_info
from .common import get_annotation_keys, split_annotation_entry, is_bnd_record
>>>>>>> 367f845a
from .errors import (
    UnknownAnnotation,
    UnknownFormatField,
    UnknownInfoField,
    UnknownSample,
)
from .globals import _explicit_clear, allowed_globals, custom_functions


class NoValueDict:
    def __contains__(self, item):
        try:
            value = self[item]
        except KeyError:
            return False
        return value is not NA


class Format(NoValueDict):
    def __init__(
        self,
        record_idx: int,
        record: VariantRecord,
        name: str,
        number: str,
        record_samples: VariantRecordSamples,
    ):
        self._record_idx = record_idx
        self._record = record
        self._name = name
        self._number = number
        self._record_samples = record_samples
        self._sample_values = {}

    def __getitem__(self, sample):
        try:
            return self._sample_values[sample]
        except KeyError:
            try:
                record_sample = self._record_samples[sample]
            except KeyError:
                raise UnknownSample(self._record_idx, self._record, sample)
            value = type_info(
                record_sample[self._name], self._number, self._name, self._record_idx
            )
            self._sample_values[sample] = value
            return value


class Formats(NoValueDict):
    def __init__(
        self,
        record_idx: int,
        record: VariantRecord,
        header_format_fields: Dict[str, str],
    ):
        self._record = record
        self._record_idx = record_idx
        self._header_format_fields = header_format_fields
        self._record_format = record.format
        self._record_samples = record.samples
        self._formats = {}

    def __getitem__(self, item):
        try:
            return self._formats[item]
        except KeyError:
            try:
                self._record_format[item]
            except KeyError:
                raise UnknownFormatField(self._record_idx, self._record, item)
            number = self._header_format_fields[item]
            format_field = Format(
                self._record_idx, self._record, item, number, self._record_samples
            )
            self._formats[item] = format_field
            return format_field


class Info(NoValueDict):
    def __init__(
        self,
        record_idx: int,
        record: VariantRecord,
        header_info_fields: Dict[str, str],
        ann_key: str,
    ):
        self._record_idx = record_idx
        self._record = record
        self._record_info = record.info
        self._header_info_fields = header_info_fields
        self._ann_key = ann_key
        self._info_dict = {}

    def __getitem__(self, item):
        try:
            return self._info_dict[item]
        except KeyError:
            if item == "END":
                # pysam removes END from info. In order to fit with user expectations,
                # (they will expect INFO["END"] to work) we emulate it being present by
                # inferring it from pysams record representation.
                value = get_end(self._record)
            else:
                try:
                    if item == self._ann_key:
                        raise KeyError(item)
                    untyped_value = self._record_info[item]
                except KeyError:
                    if item in self._header_info_fields:
                        value = NA
                    else:
                        raise UnknownInfoField(self._record_idx, self._record, item)
                else:
                    value = type_info(
                        untyped_value,
                        self._header_info_fields[item],
                        item,
                        self._record_idx,
                    )
            self._info_dict[item] = value
            return value


class Annotation(NoValueDict):
    def __init__(self, ann_key: str, header: VariantHeader):
        self._record_idx = -1
        self._record: Optional[VariantRecord] = None
        self._annotation_data: List[str] = []
        self._data = {}
        annotation_keys = get_annotation_keys(header, ann_key)
        self._ann_conv = {
            entry.name: (ann_idx, entry.convert)
            for ann_idx, entry in enumerate(map(ANN_TYPER.get_entry, annotation_keys))
        }

    def update(self, record_idx: int, record: VariantRecord, annotation: str):
        self._record_idx = record_idx
        self._record = record
        self._data.clear()
        self._annotation_data = split_annotation_entry(annotation)

    def __getitem__(self, item):
        try:
            return self._data[item]
        except KeyError:
            try:
                ann_idx, convert = self._ann_conv[item]
            except KeyError:
                raise UnknownAnnotation(self._record_idx, self._record, item)
            raw_value = self._annotation_data[ann_idx].strip()
            value = self._data[item] = convert(raw_value)
            return value


UNSET = object()


class WrapFloat32Visitor(ast.NodeTransformer):
    def visit_Constant(self, node):
        from ctypes import c_float

        if not isinstance(node.value, float):
            return node

        return ast.Constant(c_float(node.value).value)


class Environment(dict):
    def __init__(
        self,
        expression: str,
        ann_key: str,
        header: VariantHeader,
        auxiliary: Dict[str, Set[str]] = {},
        overwrite_number: Dict[str, Dict[str, str]] = {},
        evaluation_function_template: str = "lambda: {expression}",
    ):
        self._ann_key: str = ann_key
        self._has_ann: bool = any(
            hasattr(node, "id") and isinstance(node, ast.Name) and node.id == ann_key
            for node in ast.walk(ast.parse(expression))
        )
        self._annotation: Annotation = Annotation(ann_key, header)
        self._globals = {}
        # We use self + self.func as a closure.
        self._globals = dict(allowed_globals)
        self._globals.update(custom_functions(self))
        self._globals["SAMPLES"] = list(header.samples)
        # REF/ALT alleles are cached separately to raise "MoreThanOneAltAllele"
        # only if ALT (but not REF) is accessed (and ALT has multiple entries).
        self._alleles = None

        func = evaluation_function_template.format(expression=expression)

        # The VCF specification only allows 32bit floats.
        # Comparisons such as `INFO["some_float"] > CONST` may yield unexpected results,
        # because `some_float` is a 32bit float while `CONST` is a python 64bit float.
        # Example: `c_float(0.6) = 0.6000000238418579 > 0.6`.
        # We can work around this by wrapping user provided floats in `ctypes.c_float`,
        # which should follow the same IEEE 754 specification as the VCF spec, as most C
        # compilers should follow this standard (https://stackoverflow.com/a/17904539):

        # parse the expression, obtaining an AST
        expression_ast = ast.parse(func, mode="eval")

        # wrap each float constant in numpy.float32
        expression_ast = WrapFloat32Visitor().visit(expression_ast)

        # housekeeping
        expression_ast = ast.fix_missing_locations(expression_ast)

        # compile the now-fixed code-tree
        func = compile(expression_ast, filename="<string>", mode="eval")

        self.update(**_explicit_clear)
        self._func = eval(func, self, {})

        self._getters = {
            "AUX": self._get_aux,
            "CHROM": self._get_chrom,
            "POS": self._get_pos,
            "END": self._get_end,
            "ID": self._get_id,
            "ALT": self._get_alt,
            "REF": self._get_ref,
            "QUAL": self._get_qual,
            "FILTER": self._get_filter,
            "INFO": self._get_info,
            "FORMAT": self._get_format,
            "INDEX": self._get_index,
        }

        # vembrane only supports bi-allelic records (i.e. one REF, one ALT allele).
        # Hence, for all fields in the header whith `number in {"A", "R"}`
        # we check if there is indeed only 1 value ("A") or 2 values ("R")
        # and abort otherwise.
        # Then, in the case of `number == "A"`, the value tuples only have one entry,
        # so that the value can be accessed directly and need not be accessed via
        # an index operation.
        self._numbers = {
            kind: {
                record.get("ID"): overwrite_number.get(kind, {}).get(record.get("ID"))
                or record.get("Number")
                for record in header.records
                if record.type == kind
            }
            for kind in set(r.type for r in header.records)
        }

        # always explicitly set "Number" for certain fields
        # which get special pysam treatment:
        # - `FORMAT["GT"]` is always parsed as a list of integer values
        self._numbers.get("FORMAT", {})["GT"] = "."

        # At the moment, only INFO and FORMAT records are checked
        self._header_info_fields = self._numbers.get("INFO", dict())
        self._header_format_fields = self._numbers.get("FORMAT", dict())
        self._empty_globals = {name: UNSET for name in self._getters}
        self.record: VariantRecord = None
        self.idx: int = -1
        self.aux = auxiliary

    def expression_annotations(self):
        return self._has_ann

    def update_from_record(self, idx: int, record: VariantRecord):
        self.idx = idx
        self.record = record
        self._globals.update(self._empty_globals)
        self._alleles = None

    def update_data(self, data):
        self._globals["DATA"] = data

    def _get_chrom(self) -> str:
        value = self.record.chrom
        self._globals["CHROM"] = value
        return value

    def _get_pos(self) -> int:
        value = self.record.pos
        self._globals["POS"] = value
        return value

    def _get_end(self) -> int:
        value = get_end(self.record)
        self._globals["END"] = value
        return value

    def _get_id(self) -> str:
        value = self.record.id
        self._globals["ID"] = value
        return value

    def _get_alleles(self) -> Tuple[str, List[str]]:
        alleles = self._alleles
        if not alleles:
            alleles = self._alleles = tuple(chain(self.record.alleles))
        return alleles

    def _get_ref(self) -> str:
        alleles = self._get_alleles()
        value = alleles[0]
        self._globals["REF"] = value
        return value

    def _get_alt(self) -> str:
        alleles = self._get_alleles()
        if len(alleles) > 2:
            raise MoreThanOneAltAllele()
        value = alleles[1] if len(alleles) == 2 else NA
        self._globals["ALT"] = value
        return value

    def _get_qual(self) -> Union[float, NoValue]:
        value = NA if self.record.qual is None else self.record.qual
        self._globals["QUAL"] = value
        return value

    def _get_filter(self) -> List[str]:
        value = list(self.record.filter)
        self._globals["FILTER"] = value
        return value

    def _get_info(self) -> Info:
        value = Info(
            self.idx,
            self.record,
            self._header_info_fields,
            self._ann_key,
        )
        self._globals["INFO"] = value
        return value

    def _get_format(self) -> Formats:
        value = Formats(
            self.idx,
            self.record,
            self._header_format_fields,
        )
        self._globals["FORMAT"] = value
        return value

    def __getitem__(self, item):
        if item == self._ann_key:
            return self._annotation
        value = self._globals[item]
        if value is UNSET:
            value = self._getters[item]()
        return value

    def _get_index(self) -> int:
        self._globals["INDEX"] = self.idx
        return self.idx

    def _get_aux(self) -> Dict[str, Set[str]]:
        self._globals["AUX"] = self.aux
        return self.aux

    def evaluate(self, annotation: str = "") -> bool:
        if self._has_ann:
            self._annotation.update(self.idx, self.record, annotation)
        return self._func()

    def table(self, annotation: str = "") -> tuple:
        if self._has_ann:
            self._annotation.update(self.idx, self.record, annotation)
        return self._func()


def get_end(record: VariantRecord):
    if is_bnd_record(record):
        return NA
    else:
        # record.stop is pysams unified approach to get the end position of a variant.
        # It either considers the alt allele or the END field, depending on the record.
        # Stop is 0-based, but for consistency with POS we convert into 1-based.
        # Since for 1-based coordinates, the expectation is that END is inclusive
        # instead of exclusive (as it is with 0-based), we do not need to add 1.
        return record.stop<|MERGE_RESOLUTION|>--- conflicted
+++ resolved
@@ -4,13 +4,8 @@
 
 from pysam.libcbcf import VariantHeader, VariantRecord, VariantRecordSamples
 
-<<<<<<< HEAD
 from .ann_types import ANN_TYPER, NA, MoreThanOneAltAllele, NoValue, type_info
-from .common import get_annotation_keys, split_annotation_entry
-=======
-from .ann_types import ANN_TYPER, NA, MoreThanOneAltAllele, type_info
 from .common import get_annotation_keys, split_annotation_entry, is_bnd_record
->>>>>>> 367f845a
 from .errors import (
     UnknownAnnotation,
     UnknownFormatField,

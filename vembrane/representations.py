--- conflicted
+++ resolved
@@ -1,36 +1,11 @@
 import ast
-<<<<<<< HEAD
-from types import CodeType
-from typing import Any, Dict, List, Optional, Set, Tuple
-
-from .ann_types import ANN_TYPER, NA, MoreThanOneAltAllele, NvFloat, NvInt
+from types import CodeType, MappingProxyType
+from typing import Any
+
+from .ann_types import ANN_TYPER, NA, MoreThanOneAltAlleleError, NvFloat, NvInt
 from .backend.base import VCFHeader, VCFRecord, VCFRecordFormats, VCFRecordInfo
 from .common import get_annotation_keys, split_annotation_entry
-from .errors import MalformedAnnotationError, NonBoolTypeError, UnknownAnnotation
-=======
-from itertools import chain
-from types import CodeType, MappingProxyType
-from typing import Any
-
-from pysam.libcbcf import VariantHeader, VariantRecord, VariantRecordSamples
-
-from .ann_types import (
-    ANN_TYPER,
-    NA,
-    MoreThanOneAltAlleleError,
-    NvFloat,
-    NvInt,
-    NvIntFloatStr,
-    type_info,
-)
-from .common import get_annotation_keys, is_bnd_record, split_annotation_entry
-from .errors import (
-    UnknownAnnotationError,
-    UnknownFormatFieldError,
-    UnknownInfoFieldError,
-    UnknownSampleError,
-)
->>>>>>> 4f7cd167
+from .errors import MalformedAnnotationError, NonBoolTypeError, UnknownAnnotationError
 from .globals import _explicit_clear, allowed_globals, custom_functions
 
 
@@ -52,142 +27,12 @@
             return default
 
 
-<<<<<<< HEAD
 class Annotation(NoValueDict, DefaultGet):
-    def __init__(self, ann_key: str, header: VCFHeader):
+    def __init__(self, ann_key: str, header: VCFHeader) -> None:
         self._record_idx = -1
-        self._record: Optional[VCFRecord] = None
-        self._annotation_data: List[str] = []
-        self._data: Dict[str, Any] = {}
-=======
-class Format(NoValueDict, DefaultGet):
-    def __init__(
-        self,
-        record_idx: int,
-        record: VariantRecord,
-        name: str,
-        number: str,
-        record_samples: VariantRecordSamples,
-    ) -> None:
-        self._record_idx = record_idx
-        self._record = record
-        self._name = name
-        self._number = number
-        self._record_samples = record_samples
-        self._sample_values: dict[str, NvIntFloatStr] = {}
-
-    def __getitem__(self, sample):
-        try:
-            return self._sample_values[sample]
-        except KeyError:
-            try:
-                record_sample = self._record_samples[sample]
-            except KeyError as ke:
-                raise UnknownSampleError(self._record_idx, self._record, sample) from ke
-            value = type_info(
-                record_sample[self._name],
-                self._number,
-                self._name,
-                self._record_idx,
-            )
-            self._sample_values[sample] = value
-            return value
-
-
-class Formats(NoValueDict):
-    def __init__(
-        self,
-        record_idx: int,
-        record: VariantRecord,
-        header_format_fields: dict[str, str],
-    ) -> None:
-        self._record = record
-        self._record_idx = record_idx
-        self._header_format_fields = header_format_fields
-        self._record_format = record.format
-        self._record_samples = record.samples
-        self._formats: dict[str, Format] = {}
-
-    def __getitem__(self, item):
-        try:
-            return self._formats[item]
-        except KeyError:
-            try:
-                self._record_format[item]
-            except KeyError as ke:
-                raise UnknownFormatFieldError(
-                    self._record_idx,
-                    self._record,
-                    item,
-                ) from ke
-            number = self._header_format_fields[item]
-            format_field = Format(
-                self._record_idx,
-                self._record,
-                item,
-                number,
-                self._record_samples,
-            )
-            self._formats[item] = format_field
-            return format_field
-
-
-class Info(NoValueDict, DefaultGet):
-    def __init__(
-        self,
-        record_idx: int,
-        record: VariantRecord,
-        header_info_fields: dict[str, str],
-        ann_key: str,
-    ) -> None:
-        self._record_idx = record_idx
-        self._record = record
-        self._record_info = record.info
-        self._header_info_fields = header_info_fields
-        self._ann_key = ann_key
-        self._info_dict: dict[str, NvIntFloatStr] = {}
-
-    def __getitem__(self, item):
-        try:
-            return self._info_dict[item]
-        except KeyError as ke:
-            if item == "END":
-                # pysam removes END from info. In order to fit with user expectations,
-                # (they will expect INFO["END"] to work) we emulate it being present by
-                # inferring it from pysams record representation.
-                value = get_end(self._record)
-            else:
-                try:
-                    if item == self._ann_key:
-                        raise KeyError(item) from ke
-                    untyped_value = self._record_info[item]
-                except KeyError as ke2:
-                    if item in self._header_info_fields:
-                        value = NA
-                    else:
-                        raise UnknownInfoFieldError(
-                            self._record_idx,
-                            self._record,
-                            item,
-                        ) from ke2
-                else:
-                    value = type_info(
-                        untyped_value,
-                        self._header_info_fields[item],
-                        item,
-                        self._record_idx,
-                    )
-            self._info_dict[item] = value
-            return value
-
-
-class Annotation(NoValueDict, DefaultGet):
-    def __init__(self, ann_key: str, header: VariantHeader) -> None:
-        self._record_idx = -1
-        self._record: VariantRecord | None = None
+        self._record: VCFRecord | None = None
         self._annotation_data: list[str] = []
         self._data: dict[str, Any] = {}
->>>>>>> 4f7cd167
         annotation_keys = get_annotation_keys(header, ann_key)
         self._ann_conv = {
             entry.name: (ann_idx, entry.convert)
@@ -206,21 +51,18 @@
         except KeyError:
             try:
                 ann_idx, convert = self._ann_conv[item]
-<<<<<<< HEAD
-            except KeyError:
-                raise UnknownAnnotation(self._record, item)
+            except KeyError as ke2:
+                raise UnknownAnnotationError(
+                    self._record,
+                    item,
+                ) from ke2
             if ann_idx >= len(self._annotation_data):
                 raise MalformedAnnotationError(
-                    self._record_idx, self._record, item, ann_idx
-                )
-=======
-            except KeyError as ke2:
-                raise UnknownAnnotationError(
                     self._record_idx,
                     self._record,
                     item,
-                ) from ke2
->>>>>>> 4f7cd167
+                    ann_idx,
+                ) from None
             raw_value = self._annotation_data[ann_idx].strip()
             value = self._data[item] = convert(raw_value)
             return value
@@ -244,14 +86,8 @@
         self,
         expression: str,
         ann_key: str,
-<<<<<<< HEAD
         header: VCFHeader,
-        auxiliary: Dict[str, Set[str]] = {},
-=======
-        header: VariantHeader,
         auxiliary: dict[str, set[str]] = MappingProxyType({}),
-        overwrite_number: dict[str, dict[str, str]] = MappingProxyType({}),
->>>>>>> 4f7cd167
         evaluation_function_template: str = "lambda: {expression}",
     ) -> None:
         self._ann_key: str = ann_key
@@ -316,18 +152,6 @@
         # Then, in the case of `number == "A"`, the value tuples only have one entry,
         # so that the value can be accessed directly and need not be accessed via
         # an index operation.
-<<<<<<< HEAD
-=======
-        self._numbers = {
-            kind: {
-                record.get("ID"): overwrite_number.get(kind, {}).get(record.get("ID"))
-                or record.get("Number")
-                for record in header.records
-                if record.type == kind
-            }
-            for kind in {r.type for r in header.records}
-        }
->>>>>>> 4f7cd167
 
         # always explicitly set "Number" for certain fields
         # which get special pysam treatment:
@@ -335,11 +159,6 @@
         # self._numbers.get("FORMAT", {})["GT"] = "."
 
         # At the moment, only INFO and FORMAT records are checked
-<<<<<<< HEAD
-=======
-        self._header_info_fields = self._numbers.get("INFO", {})
-        self._header_format_fields = self._numbers.get("FORMAT", {})
->>>>>>> 4f7cd167
         self._empty_globals = {name: UNSET for name in self._getters}
         self.record: VCFRecord = None
         self.idx: int = -1
@@ -408,22 +227,11 @@
         return value
 
     def _get_info(self) -> VCFRecordInfo:
-        # value = VCFRecordInfo(
-        #     self.idx,
-        #     self.record,
-        #     self._header_info_fields,
-        #     self._ann_key,
-        # )
         value = self.record.info
         self._globals["INFO"] = value
         return value
 
     def _get_format(self) -> VCFRecordFormats:
-        # value = Formats(
-        #     self.idx,
-        #     self.record,
-        #     self._header_format_fields,
-        # )
         value = self.record.formats
         self._globals["FORMAT"] = value
         return value
@@ -455,20 +263,4 @@
     def table(self, annotation: str = "") -> tuple:
         if self._has_ann:
             self._annotation.update(self.idx, self.record, annotation)
-<<<<<<< HEAD
-        return self._func()
-=======
-        return self._func()
-
-
-def get_end(record: VariantRecord) -> NvInt:
-    if is_bnd_record(record):
-        return NA
-    else:
-        # record.stop is pysams unified approach to get the end position of a variant.
-        # It either considers the alt allele or the END field, depending on the record.
-        # Stop is 0-based, but for consistency with POS we convert into 1-based.
-        # Since for 1-based coordinates, the expectation is that END is inclusive
-        # instead of exclusive (as it is with 0-based), we do not need to add 1.
-        return record.stop
->>>>>>> 4f7cd167
+        return self._func()
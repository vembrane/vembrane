__variables__:
  samples_with_af: "?[sample for sample in SAMPLES if FORMAT['AF'][sample] is not NA]"

variant:
  chrom: ?CHROM
  pos: ?POS
  ref: ?REF
  alt: ?ALT
  qual: ?QUAL
  ?if ID is not None:
    id: ?ID
  ?if INFO["SVLEN"] is not NA:
    svlen: ?INFO["SVLEN"]
  ?if ANN:
<<<<<<< HEAD
    ?if ANN["SYMBOL"]:
      gene: ?ANN["SYMBOL"]
=======
    ?if ANN["Gene"]:
      gene: ?ANN["Gene"]
>>>>>>> 039df227
    impact: ?ANN["IMPACT"]
  ?if samples_with_af:
    samples:
      ?for sample in samples_with_af:
        ?sample:
          allelic_fraction: ?f"{FORMAT['AF'][sample]:.0%}"<|MERGE_RESOLUTION|>--- conflicted
+++ resolved
@@ -12,13 +12,8 @@
   ?if INFO["SVLEN"] is not NA:
     svlen: ?INFO["SVLEN"]
   ?if ANN:
-<<<<<<< HEAD
     ?if ANN["SYMBOL"]:
       gene: ?ANN["SYMBOL"]
-=======
-    ?if ANN["Gene"]:
-      gene: ?ANN["Gene"]
->>>>>>> 039df227
     impact: ?ANN["IMPACT"]
   ?if samples_with_af:
     samples:

--- conflicted
+++ resolved
@@ -4,7 +4,7 @@
 
 [tool.poetry]
 name = "vembrane"
-version = "1.0.7"
+version = "2.0.0"
 description = "Filter VCF/BCF files with Python expressions."
 authors = ["Till Hartmann", "Christopher Schröder", "Johannes Köster", "Jan Forster", "Marcel Bargull", "Felix Mölder", "Elias Kuthe", "David Lähnemann"]
 readme = "README.md"
@@ -15,7 +15,6 @@
 vembrane = 'vembrane.cli:main'
 
 [tool.poetry.dependencies]
-<<<<<<< HEAD
 python = ">=3.10"
 pysam = "^0.22.1"
 cyvcf2 = "^0.31.1"
@@ -59,22 +58,6 @@
     "site-packages",
     "venv",
 ]
-=======
-python = ">=3.8"
-pysam = "^0.22"
-pyyaml = "^6.0"
-asttokens = "^2.0"
-numpy = { version = "^1.23", python = ">=3.8" }
-intervaltree = "^3.1"
-
-[tool.poetry.dev-dependencies]
-pytest = "^7.1"
-pre-commit = "^3.1"
-black = { version = "^23.1", python = "^3.8" }
-isort = "^5.12"
-
-[tool.black]
->>>>>>> 3987af48
 line-length = 88
 indent-width = 4
 target-version = "py310"
